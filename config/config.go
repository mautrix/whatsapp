--- conflicted
+++ resolved
@@ -24,31 +24,14 @@
 type Config struct {
 	*bridgeconfig.BaseConfig `yaml:",inline"`
 
-<<<<<<< HEAD
-		ID  string `yaml:"id"`
-		Bot struct {
-			Username    string `yaml:"username"`
-			Displayname string `yaml:"displayname"`
-			Avatar      string `yaml:"avatar"`
+	SegmentKey string `yaml:"segment_key"`
 
-			ParsedAvatar id.ContentURI `yaml:"-"`
-		} `yaml:"bot"`
-
-		EphemeralEvents bool `yaml:"ephemeral_events"`
-
-		Limits struct {
-			MaxPuppetLimit       uint `yaml:"max_puppet_limit"`
-			MinPuppetActiveDays  uint `yaml:"min_puppet_activity_days"`
-			PuppetInactivityDays uint `yaml:"puppet_inactivity_days"`
-			BlockOnLimitReached  bool `yaml:"block_on_limit_reached"`
-		} `yaml:"limits"`
-
-		ASToken string `yaml:"as_token"`
-		HSToken string `yaml:"hs_token"`
-	} `yaml:"appservice"`
-=======
-	SegmentKey string `yaml:"segment_key"`
->>>>>>> fd0d6f76
+	Limits struct {
+		MaxPuppetLimit       uint `yaml:"max_puppet_limit"`
+		MinPuppetActiveDays  uint `yaml:"min_puppet_activity_days"`
+		PuppetInactivityDays uint `yaml:"puppet_inactivity_days"`
+		BlockOnLimitReached  bool `yaml:"block_on_limit_reached"`
+	} `yaml:"limits"`
 
 	Metrics struct {
 		Enabled bool   `yaml:"enabled"`
