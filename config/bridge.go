// mautrix-whatsapp - A Matrix-WhatsApp puppeting bridge.
// Copyright (C) 2020 Tulir Asokan
//
// This program is free software: you can redistribute it and/or modify
// it under the terms of the GNU Affero General Public License as published by
// the Free Software Foundation, either version 3 of the License, or
// (at your option) any later version.
//
// This program is distributed in the hope that it will be useful,
// but WITHOUT ANY WARRANTY; without even the implied warranty of
// MERCHANTABILITY or FITNESS FOR A PARTICULAR PURPOSE.  See the
// GNU Affero General Public License for more details.
//
// You should have received a copy of the GNU Affero General Public License
// along with this program.  If not, see <https://www.gnu.org/licenses/>.

package config

import (
	"bytes"
	"strconv"
	"strings"
	"text/template"

	"github.com/Rhymen/go-whatsapp"

	"maunium.net/go/mautrix/event"
	"maunium.net/go/mautrix/id"

	"maunium.net/go/mautrix-whatsapp/types"
)

type BridgeConfig struct {
	UsernameTemplate    string `yaml:"username_template"`
	DisplaynameTemplate string `yaml:"displayname_template"`
	CommunityTemplate   string `yaml:"community_template"`

	ConnectionTimeout     int  `yaml:"connection_timeout"`
	FetchMessageOnTimeout bool `yaml:"fetch_message_on_timeout"`
	DeliveryReceipts      bool `yaml:"delivery_receipts"`
	LoginQRRegenCount     int  `yaml:"login_qr_regen_count"`
	MaxConnectionAttempts int  `yaml:"max_connection_attempts"`
	ConnectionRetryDelay  int  `yaml:"connection_retry_delay"`
	ReportConnectionRetry bool `yaml:"report_connection_retry"`
	AggressiveReconnect   bool `yaml:"aggressive_reconnect"`
	ChatListWait          int  `yaml:"chat_list_wait"`
	PortalSyncWait        int  `yaml:"portal_sync_wait"`
	UserMessageBuffer     int  `yaml:"user_message_buffer"`
	PortalMessageBuffer   int  `yaml:"portal_message_buffer"`

	CallNotices struct {
		Start bool `yaml:"start"`
		End   bool `yaml:"end"`
	} `yaml:"call_notices"`

	InitialChatSync      int    `yaml:"initial_chat_sync_count"`
	InitialHistoryFill   int    `yaml:"initial_history_fill_count"`
	HistoryDisableNotifs bool   `yaml:"initial_history_disable_notifications"`
	RecoverChatSync      int    `yaml:"recovery_chat_sync_count"`
	RecoverHistory       bool   `yaml:"recovery_history_backfill"`
	ChatMetaSync         bool   `yaml:"chat_meta_sync"`
	UserAvatarSync       bool   `yaml:"user_avatar_sync"`
	BridgeMatrixLeave    bool   `yaml:"bridge_matrix_leave"`
	SyncChatMaxAge       uint64 `yaml:"sync_max_chat_age"`

	SyncWithCustomPuppets bool   `yaml:"sync_with_custom_puppets"`
	SyncDirectChatList    bool   `yaml:"sync_direct_chat_list"`
	DefaultBridgeReceipts bool   `yaml:"default_bridge_receipts"`
	DefaultBridgePresence bool   `yaml:"default_bridge_presence"`
	LoginSharedSecret     string `yaml:"login_shared_secret"`

	InviteOwnPuppetForBackfilling bool `yaml:"invite_own_puppet_for_backfilling"`
	PrivateChatPortalMeta         bool `yaml:"private_chat_portal_meta"`
	ResendBridgeInfo              bool `yaml:"resend_bridge_info"`
	CreateRoomAsDirect            bool `yaml:"create_room_as_direct"`

	WhatsappThumbnail bool `yaml:"whatsapp_thumbnail"`

	AllowUserInvite bool `yaml:"allow_user_invite"`

	CommandPrefix string `yaml:"command_prefix"`

	Encryption struct {
		Allow   bool `yaml:"allow"`
		Default bool `yaml:"default"`

		KeySharing struct {
			Allow               bool `yaml:"allow"`
			RequireCrossSigning bool `yaml:"require_cross_signing"`
			RequireVerification bool `yaml:"require_verification"`
		} `yaml:"key_sharing"`
	} `yaml:"encryption"`

	Permissions PermissionConfig `yaml:"permissions"`

	Relaybot RelaybotConfig `yaml:"relaybot"`

	usernameTemplate    *template.Template `yaml:"-"`
	displaynameTemplate *template.Template `yaml:"-"`
	communityTemplate   *template.Template `yaml:"-"`
}

func (bc *BridgeConfig) setDefaults() {
	bc.ConnectionTimeout = 20
	bc.FetchMessageOnTimeout = false
	bc.DeliveryReceipts = false
	bc.LoginQRRegenCount = 2
	bc.MaxConnectionAttempts = 3
	bc.ConnectionRetryDelay = -1
	bc.ReportConnectionRetry = true
	bc.ChatListWait = 30
	bc.PortalSyncWait = 600
	bc.UserMessageBuffer = 1024
	bc.PortalMessageBuffer = 128

	bc.CallNotices.Start = true
	bc.CallNotices.End = true

	bc.InitialChatSync = 10
	bc.InitialHistoryFill = 20
	bc.RecoverChatSync = -1
	bc.RecoverHistory = true
	bc.ChatMetaSync = true
	bc.UserAvatarSync = true
	bc.BridgeMatrixLeave = true
	bc.SyncChatMaxAge = 259200

	bc.SyncWithCustomPuppets = true
	bc.DefaultBridgePresence = true
	bc.DefaultBridgeReceipts = true
	bc.LoginSharedSecret = ""

	bc.InviteOwnPuppetForBackfilling = true
	bc.PrivateChatPortalMeta = false
<<<<<<< HEAD
	bc.BridgeNotices = true
	bc.CreateRoomAsDirect = true
=======
>>>>>>> 128c6048
}

type umBridgeConfig BridgeConfig

func (bc *BridgeConfig) UnmarshalYAML(unmarshal func(interface{}) error) error {
	err := unmarshal((*umBridgeConfig)(bc))
	if err != nil {
		return err
	}

	bc.usernameTemplate, err = template.New("username").Parse(bc.UsernameTemplate)
	if err != nil {
		return err
	}

	bc.displaynameTemplate, err = template.New("displayname").Parse(bc.DisplaynameTemplate)
	if err != nil {
		return err
	}

	if len(bc.CommunityTemplate) > 0 {
		bc.communityTemplate, err = template.New("community").Parse(bc.CommunityTemplate)
		if err != nil {
			return err
		}
	}

	return nil
}

type UsernameTemplateArgs struct {
	UserID id.UserID
}

func (bc BridgeConfig) FormatDisplayname(contact whatsapp.Contact) (string, int8) {
	var buf bytes.Buffer
	if index := strings.IndexRune(contact.Jid, '@'); index > 0 {
		contact.Jid = "+" + contact.Jid[:index]
	}
	bc.displaynameTemplate.Execute(&buf, contact)
	var quality int8
	switch {
	case len(contact.Notify) > 0:
		quality = 3
	case len(contact.Name) > 0 || len(contact.Short) > 0:
		quality = 2
	case len(contact.Jid) > 0:
		quality = 1
	default:
		quality = 0
	}
	return buf.String(), quality
}

func (bc BridgeConfig) FormatUsername(userID types.WhatsAppID) string {
	var buf bytes.Buffer
	bc.usernameTemplate.Execute(&buf, userID)
	return buf.String()
}

type CommunityTemplateArgs struct {
	Localpart string
	Server    string
}

func (bc BridgeConfig) EnableCommunities() bool {
	return bc.communityTemplate != nil
}

func (bc BridgeConfig) FormatCommunity(localpart, server string) string {
	var buf bytes.Buffer
	bc.communityTemplate.Execute(&buf, CommunityTemplateArgs{localpart, server})
	return buf.String()
}

type PermissionConfig map[string]PermissionLevel

type PermissionLevel int

const (
	PermissionLevelDefault  PermissionLevel = 0
	PermissionLevelRelaybot PermissionLevel = 5
	PermissionLevelUser     PermissionLevel = 10
	PermissionLevelAdmin    PermissionLevel = 100
)

func (pc *PermissionConfig) UnmarshalYAML(unmarshal func(interface{}) error) error {
	rawPC := make(map[string]string)
	err := unmarshal(&rawPC)
	if err != nil {
		return err
	}

	if *pc == nil {
		*pc = make(map[string]PermissionLevel)
	}
	for key, value := range rawPC {
		switch strings.ToLower(value) {
		case "relaybot":
			(*pc)[key] = PermissionLevelRelaybot
		case "user":
			(*pc)[key] = PermissionLevelUser
		case "admin":
			(*pc)[key] = PermissionLevelAdmin
		default:
			val, err := strconv.Atoi(value)
			if err != nil {
				(*pc)[key] = PermissionLevelDefault
			} else {
				(*pc)[key] = PermissionLevel(val)
			}
		}
	}
	return nil
}

func (pc *PermissionConfig) MarshalYAML() (interface{}, error) {
	if *pc == nil {
		return nil, nil
	}
	rawPC := make(map[string]string)
	for key, value := range *pc {
		switch value {
		case PermissionLevelRelaybot:
			rawPC[key] = "relaybot"
		case PermissionLevelUser:
			rawPC[key] = "user"
		case PermissionLevelAdmin:
			rawPC[key] = "admin"
		default:
			rawPC[key] = strconv.Itoa(int(value))
		}
	}
	return rawPC, nil
}

func (pc PermissionConfig) IsRelaybotWhitelisted(userID id.UserID) bool {
	return pc.GetPermissionLevel(userID) >= PermissionLevelRelaybot
}

func (pc PermissionConfig) IsWhitelisted(userID id.UserID) bool {
	return pc.GetPermissionLevel(userID) >= PermissionLevelUser
}

func (pc PermissionConfig) IsAdmin(userID id.UserID) bool {
	return pc.GetPermissionLevel(userID) >= PermissionLevelAdmin
}

func (pc PermissionConfig) GetPermissionLevel(userID id.UserID) PermissionLevel {
	permissions, ok := pc[string(userID)]
	if ok {
		return permissions
	}

	_, homeserver, _ := userID.Parse()
	permissions, ok = pc[homeserver]
	if len(homeserver) > 0 && ok {
		return permissions
	}

	permissions, ok = pc["*"]
	if ok {
		return permissions
	}

	return PermissionLevelDefault
}

type RelaybotConfig struct {
	Enabled        bool        `yaml:"enabled"`
	ManagementRoom id.RoomID   `yaml:"management"`
	InviteUsers    []id.UserID `yaml:"invites"`

	MessageFormats   map[event.MessageType]string `yaml:"message_formats"`
	messageTemplates *template.Template           `yaml:"-"`
}

type umRelaybotConfig RelaybotConfig

func (rc *RelaybotConfig) UnmarshalYAML(unmarshal func(interface{}) error) error {
	err := unmarshal((*umRelaybotConfig)(rc))
	if err != nil {
		return err
	}

	rc.messageTemplates = template.New("messageTemplates")
	for key, format := range rc.MessageFormats {
		_, err := rc.messageTemplates.New(string(key)).Parse(format)
		if err != nil {
			return err
		}
	}

	return nil
}

type Sender struct {
	UserID id.UserID
	*event.MemberEventContent
}

type formatData struct {
	Sender  Sender
	Message string
	Content *event.MessageEventContent
}

func (rc *RelaybotConfig) FormatMessage(content *event.MessageEventContent, sender id.UserID, member *event.MemberEventContent) (string, error) {
	var output strings.Builder
	err := rc.messageTemplates.ExecuteTemplate(&output, string(content.MsgType), formatData{
		Sender: Sender{
			UserID:             sender,
			MemberEventContent: member,
		},
		Content: content,
		Message: content.FormattedBody,
	})
	return output.String(), err
}<|MERGE_RESOLUTION|>--- conflicted
+++ resolved
@@ -132,11 +132,8 @@
 
 	bc.InviteOwnPuppetForBackfilling = true
 	bc.PrivateChatPortalMeta = false
-<<<<<<< HEAD
 	bc.BridgeNotices = true
 	bc.CreateRoomAsDirect = true
-=======
->>>>>>> 128c6048
 }
 
 type umBridgeConfig BridgeConfig
