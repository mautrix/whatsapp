// mautrix-whatsapp - A Matrix-WhatsApp puppeting bridge.
// Copyright (C) 2022 Tulir Asokan
//
// This program is free software: you can redistribute it and/or modify
// it under the terms of the GNU Affero General Public License as published by
// the Free Software Foundation, either version 3 of the License, or
// (at your option) any later version.
//
// This program is distributed in the hope that it will be useful,
// but WITHOUT ANY WARRANTY; without even the implied warranty of
// MERCHANTABILITY or FITNESS FOR A PARTICULAR PURPOSE.  See the
// GNU Affero General Public License for more details.
//
// You should have received a copy of the GNU Affero General Public License
// along with this program.  If not, see <https://www.gnu.org/licenses/>.

package main

import (
	"fmt"
	"time"

	"maunium.net/go/mautrix"
	"maunium.net/go/mautrix/id"
	"maunium.net/go/mautrix/util/dbutil"

	"maunium.net/go/mautrix-whatsapp/database"
)

<<<<<<< HEAD
func (portal *Portal) MarkDisappearing(txn dbutil.Execable, eventID id.EventID, expiresIn uint32, startNow bool) {
	if expiresIn == 0 || (!portal.bridge.Config.Bridge.DisappearingMessagesInGroups && portal.IsGroupChat()) {
=======
func (portal *Portal) MarkDisappearing(txn dbutil.Execable, eventID id.EventID, expiresIn time.Duration, startsAt time.Time) {
	if expiresIn == 0 {
>>>>>>> 81028cf2
		return
	}
	expiresAt := startsAt.Add(expiresIn)

<<<<<<< HEAD
	msg := portal.bridge.DB.DisappearingMessage.NewWithValues(portal.MXID, eventID, time.Duration(expiresIn)*time.Second, startNow)
	msg.Insert(txn)
	if startNow {
=======
	msg := portal.bridge.DB.DisappearingMessage.NewWithValues(portal.MXID, eventID, expiresIn, expiresAt)
	msg.Insert(txn)
	if expiresAt.Before(time.Now().Add(1 * time.Hour)) {
>>>>>>> 81028cf2
		go portal.sleepAndDelete(msg)
	}
}

func (br *WABridge) SleepAndDeleteUpcoming() {
	for _, msg := range br.DB.DisappearingMessage.GetUpcomingScheduled(1 * time.Hour) {
		portal := br.GetPortalByMXID(msg.RoomID)
		if portal == nil {
			msg.Delete()
		} else {
			go portal.sleepAndDelete(msg)
		}
	}
}

func (portal *Portal) sleepAndDelete(msg *database.DisappearingMessage) {
	if _, alreadySleeping := portal.currentlySleepingToDelete.LoadOrStore(msg.EventID, true); alreadySleeping {
		return
	}
	defer portal.currentlySleepingToDelete.Delete(msg.EventID)

	sleepTime := msg.ExpireAt.Sub(time.Now())
	portal.log.Debugfln("Sleeping for %s to make %s disappear", sleepTime, msg.EventID)
	time.Sleep(sleepTime)
	_, err := portal.MainIntent().RedactEvent(msg.RoomID, msg.EventID, mautrix.ReqRedact{
		Reason: "Message expired",
		TxnID:  fmt.Sprintf("mxwa_disappear_%s", msg.EventID),
	})
	if err != nil {
		portal.log.Warnfln("Failed to make %s disappear: %v", msg.EventID, err)
	} else {
		portal.log.Debugfln("Disappeared %s", msg.EventID)
	}
	msg.Delete()
}<|MERGE_RESOLUTION|>--- conflicted
+++ resolved
@@ -27,26 +27,15 @@
 	"maunium.net/go/mautrix-whatsapp/database"
 )
 
-<<<<<<< HEAD
-func (portal *Portal) MarkDisappearing(txn dbutil.Execable, eventID id.EventID, expiresIn uint32, startNow bool) {
-	if expiresIn == 0 || (!portal.bridge.Config.Bridge.DisappearingMessagesInGroups && portal.IsGroupChat()) {
-=======
 func (portal *Portal) MarkDisappearing(txn dbutil.Execable, eventID id.EventID, expiresIn time.Duration, startsAt time.Time) {
 	if expiresIn == 0 {
->>>>>>> 81028cf2
 		return
 	}
 	expiresAt := startsAt.Add(expiresIn)
 
-<<<<<<< HEAD
-	msg := portal.bridge.DB.DisappearingMessage.NewWithValues(portal.MXID, eventID, time.Duration(expiresIn)*time.Second, startNow)
-	msg.Insert(txn)
-	if startNow {
-=======
 	msg := portal.bridge.DB.DisappearingMessage.NewWithValues(portal.MXID, eventID, expiresIn, expiresAt)
 	msg.Insert(txn)
 	if expiresAt.Before(time.Now().Add(1 * time.Hour)) {
->>>>>>> 81028cf2
 		go portal.sleepAndDelete(msg)
 	}
 }
