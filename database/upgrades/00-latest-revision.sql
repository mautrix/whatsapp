<<<<<<< HEAD
-- v0 -> v50: Latest revision
=======
-- v0 -> v51: Latest revision
>>>>>>> a87bb67b

CREATE TABLE "user" (
    mxid     TEXT PRIMARY KEY,
    username TEXT UNIQUE,
    agent    SMALLINT,
    device   SMALLINT,

    management_room TEXT,
    space_room      TEXT,

    phone_last_seen   BIGINT,
    phone_last_pinged BIGINT,

    timezone TEXT
);

CREATE TABLE portal (
    jid        TEXT,
    receiver   TEXT,
    mxid       TEXT UNIQUE,
    name       TEXT    NOT NULL,
    name_set   BOOLEAN NOT NULL DEFAULT false,
    topic      TEXT    NOT NULL,
    topic_set  BOOLEAN NOT NULL DEFAULT false,
    avatar     TEXT    NOT NULL,
    avatar_url TEXT,
    avatar_set BOOLEAN NOT NULL DEFAULT false,
    encrypted  BOOLEAN NOT NULL DEFAULT false,
    last_sync  BIGINT NOT NULL DEFAULT 0,

    first_event_id  TEXT,
    next_batch_id   TEXT,
    relay_user_id   TEXT,
    expiration_time BIGINT NOT NULL DEFAULT 0 CHECK (expiration_time >= 0 AND expiration_time < 4294967296),

    PRIMARY KEY (jid, receiver)
);

CREATE TABLE puppet (
    username     TEXT PRIMARY KEY,
    displayname  TEXT,
    name_quality SMALLINT,
    avatar       TEXT,
    avatar_url   TEXT,
    name_set     BOOLEAN NOT NULL DEFAULT false,
    avatar_set   BOOLEAN NOT NULL DEFAULT false,
    last_sync    BIGINT NOT NULL DEFAULT 0,

    custom_mxid  TEXT,
    access_token TEXT,
    next_batch   TEXT,

    enable_presence BOOLEAN NOT NULL DEFAULT true,
    enable_receipts BOOLEAN NOT NULL DEFAULT true,

    first_activity_ts BIGINT,
    last_activity_ts BIGINT
);

-- only: postgres
CREATE TYPE error_type AS ENUM ('', 'decryption_failed', 'media_not_found');

CREATE TABLE message (
    chat_jid      TEXT,
    chat_receiver TEXT,
    jid           TEXT,
    mxid          TEXT UNIQUE,
    sender        TEXT,
    timestamp     BIGINT,
    sent          BOOLEAN,
    error         error_type,
    type          TEXT,

    broadcast_list_jid TEXT,

    PRIMARY KEY (chat_jid, chat_receiver, jid),
    FOREIGN KEY (chat_jid, chat_receiver) REFERENCES portal(jid, receiver) ON DELETE CASCADE
);

CREATE TABLE reaction (
    chat_jid      TEXT,
    chat_receiver TEXT,
    target_jid    TEXT,
    sender        TEXT,

    mxid TEXT NOT NULL,
    jid  TEXT NOT NULL,

    PRIMARY KEY (chat_jid, chat_receiver, target_jid, sender),
    FOREIGN KEY (chat_jid, chat_receiver, target_jid) REFERENCES message(chat_jid, chat_receiver, jid)
        ON DELETE CASCADE ON UPDATE CASCADE
);

CREATE TABLE disappearing_message (
    room_id   TEXT,
    event_id  TEXT,
    expire_in BIGINT NOT NULL,
    expire_at BIGINT,
    PRIMARY KEY (room_id, event_id)
);

CREATE TABLE user_portal (
    user_mxid       TEXT,
    portal_jid      TEXT,
    portal_receiver TEXT,
    last_read_ts    BIGINT  NOT NULL DEFAULT 0,
    in_space        BOOLEAN NOT NULL DEFAULT false,
    PRIMARY KEY (user_mxid, portal_jid, portal_receiver),
    FOREIGN KEY (user_mxid)                   REFERENCES "user"(mxid)          ON UPDATE CASCADE ON DELETE CASCADE,
    FOREIGN KEY (portal_jid, portal_receiver) REFERENCES portal(jid, receiver) ON UPDATE CASCADE ON DELETE CASCADE
);

CREATE TABLE backfill_queue (
    queue_id INTEGER PRIMARY KEY
        -- only: postgres
        GENERATED ALWAYS AS IDENTITY
        ,
    user_mxid        TEXT,
    type             INTEGER NOT NULL,
    priority         INTEGER NOT NULL,
    portal_jid       TEXT,
    portal_receiver  TEXT,
    time_start       TIMESTAMP,
    dispatch_time    TIMESTAMP,
    completed_at     TIMESTAMP,
    batch_delay      INTEGER,
    max_batch_events INTEGER NOT NULL,
    max_total_events INTEGER,

    FOREIGN KEY (user_mxid) REFERENCES "user" (mxid) ON DELETE CASCADE ON UPDATE CASCADE,
    FOREIGN KEY (portal_jid, portal_receiver) REFERENCES portal(jid, receiver) ON DELETE CASCADE
);

CREATE TABLE backfill_state (
    user_mxid         TEXT,
    portal_jid        TEXT,
    portal_receiver   TEXT,
    processing_batch  BOOLEAN,
    backfill_complete BOOLEAN,
    first_expected_ts BIGINT,
    PRIMARY KEY (user_mxid, portal_jid, portal_receiver),
    FOREIGN KEY (user_mxid) REFERENCES "user" (mxid) ON DELETE CASCADE ON UPDATE CASCADE,
    FOREIGN KEY (portal_jid, portal_receiver) REFERENCES portal (jid, receiver) ON DELETE CASCADE
);

CREATE TABLE media_backfill_requests (
    user_mxid       TEXT,
    portal_jid      TEXT,
    portal_receiver TEXT,
    event_id        TEXT,
    media_key       bytea,
    status          INTEGER,
    error           TEXT,
    PRIMARY KEY (user_mxid, portal_jid, portal_receiver, event_id),
    FOREIGN KEY (user_mxid)                   REFERENCES "user"(mxid)          ON UPDATE CASCADE ON DELETE CASCADE,
    FOREIGN KEY (portal_jid, portal_receiver) REFERENCES portal(jid, receiver) ON UPDATE CASCADE ON DELETE CASCADE
);

CREATE TABLE history_sync_conversation (
    user_mxid       TEXT,
    conversation_id TEXT,
    portal_jid      TEXT,
    portal_receiver TEXT,

    last_message_timestamp       TIMESTAMP,
    archived                     BOOLEAN,
    pinned                       INTEGER,
    mute_end_time                TIMESTAMP,
    disappearing_mode            INTEGER,
    end_of_history_transfer_type INTEGER,
    ephemeral_Expiration         INTEGER,
    marked_as_unread             BOOLEAN,
    unread_count                 INTEGER,

    PRIMARY KEY (user_mxid, conversation_id),
    FOREIGN KEY (user_mxid)                   REFERENCES "user"(mxid)          ON UPDATE CASCADE ON DELETE CASCADE,
    FOREIGN KEY (portal_jid, portal_receiver) REFERENCES portal(jid, receiver) ON UPDATE CASCADE ON DELETE CASCADE
);

CREATE TABLE history_sync_message (
    user_mxid       TEXT,
    conversation_id TEXT,
    message_id      TEXT,
    timestamp       TIMESTAMP,
    data            bytea,
    inserted_time   TIMESTAMP,

    PRIMARY KEY (user_mxid, conversation_id, message_id),
    FOREIGN KEY (user_mxid)                  REFERENCES "user"(mxid) ON UPDATE CASCADE ON DELETE CASCADE,
    FOREIGN KEY (user_mxid, conversation_id) REFERENCES history_sync_conversation(user_mxid, conversation_id) ON DELETE CASCADE
);<|MERGE_RESOLUTION|>--- conflicted
+++ resolved
@@ -1,8 +1,4 @@
-<<<<<<< HEAD
--- v0 -> v50: Latest revision
-=======
 -- v0 -> v51: Latest revision
->>>>>>> a87bb67b
 
 CREATE TABLE "user" (
     mxid     TEXT PRIMARY KEY,
