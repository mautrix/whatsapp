<<<<<<< HEAD
-- v0 -> v57 (compatible with v46+): Latest revision
=======
-- v0 -> v57 (compatible with v45+): Latest revision
>>>>>>> 5ebc8313

CREATE TABLE "user" (
    mxid     TEXT PRIMARY KEY,
    username TEXT UNIQUE,
    agent    SMALLINT,
    device   SMALLINT,

    management_room TEXT,
    space_room      TEXT,

    phone_last_seen   BIGINT,
    phone_last_pinged BIGINT,

    timezone TEXT
);

CREATE TABLE portal (
    jid        TEXT,
    receiver   TEXT,
    mxid       TEXT UNIQUE,
    name       TEXT    NOT NULL,
    name_set   BOOLEAN NOT NULL DEFAULT false,
    topic      TEXT    NOT NULL,
    topic_set  BOOLEAN NOT NULL DEFAULT false,
    avatar     TEXT    NOT NULL,
    avatar_url TEXT,
    avatar_set BOOLEAN NOT NULL DEFAULT false,
    encrypted  BOOLEAN NOT NULL DEFAULT false,
    last_sync  BIGINT NOT NULL DEFAULT 0,

    is_parent    BOOLEAN NOT NULL DEFAULT false,
    parent_group TEXT,
    in_space     BOOLEAN NOT NULL DEFAULT false,

    first_event_id  TEXT,
    next_batch_id   TEXT,
    relay_user_id   TEXT,
    expiration_time BIGINT NOT NULL DEFAULT 0 CHECK (expiration_time >= 0 AND expiration_time < 4294967296),

    PRIMARY KEY (jid, receiver)
);
CREATE INDEX portal_parent_group_idx ON portal(parent_group);

CREATE TABLE puppet (
    username         TEXT PRIMARY KEY,
    displayname      TEXT,
    name_quality     SMALLINT,
    avatar           TEXT,
    avatar_url       TEXT,
    name_set         BOOLEAN NOT NULL DEFAULT false,
    avatar_set       BOOLEAN NOT NULL DEFAULT false,
    contact_info_set BOOLEAN NOT NULL DEFAULT false,
    last_sync        BIGINT NOT NULL DEFAULT 0,

    custom_mxid  TEXT,
    access_token TEXT,
    next_batch   TEXT,

    enable_presence BOOLEAN NOT NULL DEFAULT true,
    enable_receipts BOOLEAN NOT NULL DEFAULT true,

    first_activity_ts BIGINT,
    last_activity_ts BIGINT
);

-- only: postgres
CREATE TYPE error_type AS ENUM ('', 'decryption_failed', 'media_not_found');

CREATE TABLE message (
    chat_jid      TEXT,
    chat_receiver TEXT,
    jid           TEXT,
    mxid          TEXT UNIQUE,
    sender        TEXT,
    sender_mxid   TEXT NOT NULL DEFAULT '',
    timestamp     BIGINT,
    sent          BOOLEAN,
    error         error_type,
    type          TEXT,

    broadcast_list_jid TEXT,

    PRIMARY KEY (chat_jid, chat_receiver, jid),
    FOREIGN KEY (chat_jid, chat_receiver) REFERENCES portal(jid, receiver) ON DELETE CASCADE
);

CREATE INDEX message_timestamp_idx ON message (chat_jid, chat_receiver, timestamp);

CREATE TABLE poll_option_id (
    msg_mxid TEXT,
    opt_id   TEXT,
    opt_hash bytea CHECK ( length(opt_hash) = 32 ),

    PRIMARY KEY (msg_mxid, opt_id),
    CONSTRAINT poll_option_unique_hash UNIQUE (msg_mxid, opt_hash),
    CONSTRAINT message_mxid_fkey FOREIGN KEY (msg_mxid) REFERENCES message(mxid) ON DELETE CASCADE ON UPDATE CASCADE
);

CREATE TABLE reaction (
    chat_jid      TEXT,
    chat_receiver TEXT,
    target_jid    TEXT,
    sender        TEXT,

    mxid TEXT NOT NULL,
    jid  TEXT NOT NULL,

    PRIMARY KEY (chat_jid, chat_receiver, target_jid, sender),
    FOREIGN KEY (chat_jid, chat_receiver, target_jid) REFERENCES message(chat_jid, chat_receiver, jid)
        ON DELETE CASCADE ON UPDATE CASCADE
);

CREATE TABLE disappearing_message (
    room_id   TEXT,
    event_id  TEXT,
    expire_in BIGINT NOT NULL,
    expire_at BIGINT,
    PRIMARY KEY (room_id, event_id)
);

CREATE TABLE user_portal (
    user_mxid       TEXT,
    portal_jid      TEXT,
    portal_receiver TEXT,
    last_read_ts    BIGINT  NOT NULL DEFAULT 0,
    in_space        BOOLEAN NOT NULL DEFAULT false,
    PRIMARY KEY (user_mxid, portal_jid, portal_receiver),
    FOREIGN KEY (user_mxid)                   REFERENCES "user"(mxid)          ON UPDATE CASCADE ON DELETE CASCADE,
    FOREIGN KEY (portal_jid, portal_receiver) REFERENCES portal(jid, receiver) ON UPDATE CASCADE ON DELETE CASCADE
);

CREATE TABLE backfill_queue (
    queue_id INTEGER PRIMARY KEY
        -- only: postgres
        GENERATED ALWAYS AS IDENTITY
        ,
    user_mxid        TEXT,
    type             INTEGER NOT NULL,
    priority         INTEGER NOT NULL,
    portal_jid       TEXT,
    portal_receiver  TEXT,
    time_start       TIMESTAMP,
    dispatch_time    TIMESTAMP,
    completed_at     TIMESTAMP,
    batch_delay      INTEGER,
    max_batch_events INTEGER NOT NULL,
    max_total_events INTEGER,

    FOREIGN KEY (user_mxid) REFERENCES "user" (mxid) ON DELETE CASCADE ON UPDATE CASCADE,
    FOREIGN KEY (portal_jid, portal_receiver) REFERENCES portal(jid, receiver) ON DELETE CASCADE
);

CREATE TABLE backfill_state (
    user_mxid         TEXT,
    portal_jid        TEXT,
    portal_receiver   TEXT,
    processing_batch  BOOLEAN,
    backfill_complete BOOLEAN,
    first_expected_ts BIGINT,
    PRIMARY KEY (user_mxid, portal_jid, portal_receiver),
    FOREIGN KEY (user_mxid) REFERENCES "user" (mxid) ON DELETE CASCADE ON UPDATE CASCADE,
    FOREIGN KEY (portal_jid, portal_receiver) REFERENCES portal (jid, receiver) ON DELETE CASCADE
);

CREATE TABLE media_backfill_requests (
    user_mxid       TEXT,
    portal_jid      TEXT,
    portal_receiver TEXT,
    event_id        TEXT,
    media_key       bytea,
    status          INTEGER,
    error           TEXT,
    PRIMARY KEY (user_mxid, portal_jid, portal_receiver, event_id),
    FOREIGN KEY (user_mxid)                   REFERENCES "user"(mxid)          ON UPDATE CASCADE ON DELETE CASCADE,
    FOREIGN KEY (portal_jid, portal_receiver) REFERENCES portal(jid, receiver) ON UPDATE CASCADE ON DELETE CASCADE
);

CREATE TABLE history_sync_conversation (
    user_mxid       TEXT,
    conversation_id TEXT,
    portal_jid      TEXT,
    portal_receiver TEXT,

    last_message_timestamp       TIMESTAMP,
    archived                     BOOLEAN,
    pinned                       INTEGER,
    mute_end_time                TIMESTAMP,
    disappearing_mode            INTEGER,
    end_of_history_transfer_type INTEGER,
    ephemeral_Expiration         INTEGER,
    marked_as_unread             BOOLEAN,
    unread_count                 INTEGER,

    PRIMARY KEY (user_mxid, conversation_id),
    FOREIGN KEY (user_mxid)                   REFERENCES "user"(mxid)          ON UPDATE CASCADE ON DELETE CASCADE,
    FOREIGN KEY (portal_jid, portal_receiver) REFERENCES portal(jid, receiver) ON UPDATE CASCADE ON DELETE CASCADE
);

CREATE TABLE history_sync_message (
    user_mxid       TEXT,
    conversation_id TEXT,
    message_id      TEXT,
    timestamp       TIMESTAMP,
    data            bytea,
    inserted_time   TIMESTAMP,

    PRIMARY KEY (user_mxid, conversation_id, message_id),
    FOREIGN KEY (user_mxid)                  REFERENCES "user"(mxid) ON UPDATE CASCADE ON DELETE CASCADE,
    FOREIGN KEY (user_mxid, conversation_id) REFERENCES history_sync_conversation(user_mxid, conversation_id) ON DELETE CASCADE
);<|MERGE_RESOLUTION|>--- conflicted
+++ resolved
@@ -1,8 +1,4 @@
-<<<<<<< HEAD
--- v0 -> v57 (compatible with v46+): Latest revision
-=======
--- v0 -> v57 (compatible with v45+): Latest revision
->>>>>>> 5ebc8313
+-- v0 -> v58 (compatible with v46+): Latest revision
 
 CREATE TABLE "user" (
     mxid     TEXT PRIMARY KEY,
