// mautrix-whatsapp - A Matrix-WhatsApp puppeting bridge.
// Copyright (C) 2020 Tulir Asokan
//
// This program is free software: you can redistribute it and/or modify
// it under the terms of the GNU Affero General Public License as published by
// the Free Software Foundation, either version 3 of the License, or
// (at your option) any later version.
//
// This program is distributed in the hope that it will be useful,
// but WITHOUT ANY WARRANTY; without even the implied warranty of
// MERCHANTABILITY or FITNESS FOR A PARTICULAR PURPOSE.  See the
// GNU Affero General Public License for more details.
//
// You should have received a copy of the GNU Affero General Public License
// along with this program.  If not, see <https://www.gnu.org/licenses/>.

package main

import (
	"bytes"
	"encoding/gob"
	"encoding/hex"
	"errors"
	"fmt"
	"html"
	"image"
	"image/gif"
	"image/jpeg"
	"image/png"
	"io/ioutil"
	"math"
	"math/rand"
	"mime"
	"net/http"
	"os"
	"os/exec"
	"path/filepath"
	"reflect"
	"strconv"
	"strings"
	"sync"
	"sync/atomic"
	"time"

	"github.com/Rhymen/go-whatsapp"
	waProto "github.com/Rhymen/go-whatsapp/binary/proto"

	log "maunium.net/go/maulogger/v2"

	"maunium.net/go/mautrix"
	"maunium.net/go/mautrix/appservice"
	"maunium.net/go/mautrix/crypto/attachment"
	"maunium.net/go/mautrix/event"
	"maunium.net/go/mautrix/format"
	"maunium.net/go/mautrix/id"
	"maunium.net/go/mautrix/pushrules"

	"maunium.net/go/mautrix-whatsapp/database"
)

const StatusBroadcastTopic = "WhatsApp status updates from your contacts"
const StatusBroadcastName = "WhatsApp Status Broadcast"
const BroadcastTopic = "WhatsApp broadcast list"
const UnnamedBroadcastName = "Unnamed broadcast list"
const PrivateChatTopic = "WhatsApp private chat"

var ErrStatusBroadcastDisabled = errors.New("status bridging is disabled")

func (bridge *Bridge) GetPortalByMXID(mxid id.RoomID) *Portal {
	bridge.portalsLock.Lock()
	defer bridge.portalsLock.Unlock()
	portal, ok := bridge.portalsByMXID[mxid]
	if !ok {
		return bridge.loadDBPortal(bridge.DB.Portal.GetByMXID(mxid), nil)
	}
	return portal
}

func (bridge *Bridge) GetPortalByJID(key database.PortalKey) *Portal {
	bridge.portalsLock.Lock()
	defer bridge.portalsLock.Unlock()
	portal, ok := bridge.portalsByJID[key]
	if !ok {
		return bridge.loadDBPortal(bridge.DB.Portal.GetByJID(key), &key)
	}
	return portal
}

func (bridge *Bridge) GetAllPortals() []*Portal {
	return bridge.dbPortalsToPortals(bridge.DB.Portal.GetAll())
}

func (bridge *Bridge) GetAllPortalsByJID(jid whatsapp.JID) []*Portal {
	return bridge.dbPortalsToPortals(bridge.DB.Portal.GetAllByJID(jid))
}

func (bridge *Bridge) dbPortalsToPortals(dbPortals []*database.Portal) []*Portal {
	bridge.portalsLock.Lock()
	defer bridge.portalsLock.Unlock()
	output := make([]*Portal, len(dbPortals))
	for index, dbPortal := range dbPortals {
		if dbPortal == nil {
			continue
		}
		portal, ok := bridge.portalsByJID[dbPortal.Key]
		if !ok {
			portal = bridge.loadDBPortal(dbPortal, nil)
		}
		output[index] = portal
	}
	return output
}

func (bridge *Bridge) loadDBPortal(dbPortal *database.Portal, key *database.PortalKey) *Portal {
	if dbPortal == nil {
		if key == nil {
			return nil
		}
		dbPortal = bridge.DB.Portal.New()
		dbPortal.Key = *key
		dbPortal.Insert()
	}
	portal := bridge.NewPortal(dbPortal)
	bridge.portalsByJID[portal.Key] = portal
	if len(portal.MXID) > 0 {
		bridge.portalsByMXID[portal.MXID] = portal
	}
	return portal
}

func (portal *Portal) GetUsers() []*User {
	return nil
}

func (bridge *Bridge) NewManualPortal(key database.PortalKey) *Portal {
	portal := &Portal{
		Portal: bridge.DB.Portal.New(),
		bridge: bridge,
		log:    bridge.Log.Sub(fmt.Sprintf("Portal/%s", key)),

		recentlyHandled: [recentlyHandledLength]whatsapp.MessageID{},

		messages: make(chan PortalMessage, bridge.Config.Bridge.PortalMessageBuffer),
	}
	portal.Key = key
	go portal.handleMessageLoop()
	return portal
}

func (bridge *Bridge) NewPortal(dbPortal *database.Portal) *Portal {
	portal := &Portal{
		Portal: dbPortal,
		bridge: bridge,
		log:    bridge.Log.Sub(fmt.Sprintf("Portal/%s", dbPortal.Key)),

		recentlyHandled: [recentlyHandledLength]whatsapp.MessageID{},

		messages: make(chan PortalMessage, bridge.Config.Bridge.PortalMessageBuffer),
	}
	go portal.handleMessageLoop()
	return portal
}

const recentlyHandledLength = 100

type PortalMessage struct {
	chat      string
	source    *User
	data      interface{}
	timestamp uint64
}

type Portal struct {
	*database.Portal

	bridge *Bridge
	log    log.Logger

	roomCreateLock sync.Mutex
	encryptLock    sync.Mutex

	recentlyHandled      [recentlyHandledLength]whatsapp.MessageID
	recentlyHandledLock  sync.Mutex
	recentlyHandledIndex uint8

	backfillLock  sync.Mutex
	backfilling   bool
	lastMessageTs uint64

	privateChatBackfillInvitePuppet func()

	messages chan PortalMessage

	isPrivate   *bool
	isBroadcast *bool
	hasRelaybot *bool
}

const MaxMessageAgeToCreatePortal = 5 * 60 // 5 minutes

func (portal *Portal) syncDoublePuppetDetailsAfterCreate(source *User) {
	doublePuppet := portal.bridge.GetPuppetByCustomMXID(source.MXID)
	if doublePuppet == nil {
		return
	}
	source.Conn.Store.ChatsLock.RLock()
	chat, ok := source.Conn.Store.Chats[portal.Key.JID]
	source.Conn.Store.ChatsLock.RUnlock()
	if !ok {
		portal.log.Debugln("Not syncing chat mute/tags with %s: chat info not found", source.MXID)
		return
	}
	source.syncChatDoublePuppetDetails(doublePuppet, Chat{
		Chat:   chat,
		Portal: portal,
	}, true)
}

func (portal *Portal) handleMessageLoop() {
	for msg := range portal.messages {
		if len(portal.MXID) == 0 {
			if msg.timestamp+MaxMessageAgeToCreatePortal < uint64(time.Now().Unix()) {
				portal.log.Debugln("Not creating portal room for incoming message: message is too old")
				continue
			} else if !portal.shouldCreateRoom(msg) {
				portal.log.Debugln("Not creating portal room for incoming message: message is not a chat message")
				continue
			}
			portal.log.Debugln("Creating Matrix room from incoming message")
			err := portal.CreateMatrixRoom(msg.source)
			if err != nil {
				portal.log.Errorln("Failed to create portal room:", err)
				continue
			}
			portal.syncDoublePuppetDetailsAfterCreate(msg.source)
		}
		portal.backfillLock.Lock()
		portal.handleMessage(msg, false)
		portal.backfillLock.Unlock()
	}
}

func (portal *Portal) shouldCreateRoom(msg PortalMessage) bool {
	stubMsg, ok := msg.data.(whatsapp.StubMessage)
	if ok {
		// This could be more specific: if someone else was added, we might not care,
		// but if the local user was added, we definitely care.
		return stubMsg.Type == waProto.WebMessageInfo_GROUP_PARTICIPANT_ADD || stubMsg.Type == waProto.WebMessageInfo_GROUP_PARTICIPANT_INVITE
	}
	return true
}

func (portal *Portal) handleMessage(msg PortalMessage, isBackfill bool) {
	if len(portal.MXID) == 0 {
		portal.log.Warnln("handleMessage called even though portal.MXID is empty")
		return
	}
	if portal.bridge.PuppetActivity.isBlocked {
		portal.log.Warnln("Bridge is blocking messages")
		return
	}
	var triedToHandle bool
	var trackMessageCallback func()
	dataType := reflect.TypeOf(msg.data)
	if !isBackfill {
		trackMessageCallback = portal.bridge.Metrics.TrackWhatsAppMessage(msg.timestamp, dataType.Name())
	}
	switch data := msg.data.(type) {
	case whatsapp.TextMessage:
		triedToHandle = portal.HandleTextMessage(msg.source, data)
	case whatsapp.ImageMessage:
		triedToHandle = portal.HandleMediaMessage(msg.source, mediaMessage{
			base:      base{data.Download, data.Info, data.ContextInfo, data.Type},
			thumbnail: data.Thumbnail,
			caption:   data.Caption,
		})
	case whatsapp.StickerMessage:
		triedToHandle = portal.HandleMediaMessage(msg.source, mediaMessage{
			base:          base{data.Download, data.Info, data.ContextInfo, data.Type},
			sendAsSticker: true,
		})
	case whatsapp.VideoMessage:
		triedToHandle = portal.HandleMediaMessage(msg.source, mediaMessage{
			base:      base{data.Download, data.Info, data.ContextInfo, data.Type},
			thumbnail: data.Thumbnail,
			caption:   data.Caption,
			length:    data.Length * 1000,
		})
	case whatsapp.AudioMessage:
		triedToHandle = portal.HandleMediaMessage(msg.source, mediaMessage{
			base:   base{data.Download, data.Info, data.ContextInfo, data.Type},
			length: data.Length * 1000,
		})
	case whatsapp.DocumentMessage:
		fileName := data.FileName
		if len(fileName) == 0 {
			fileName = data.Title
		}
		triedToHandle = portal.HandleMediaMessage(msg.source, mediaMessage{
			base:      base{data.Download, data.Info, data.ContextInfo, data.Type},
			thumbnail: data.Thumbnail,
			fileName:  fileName,
		})
	case whatsapp.ContactMessage:
		triedToHandle = portal.HandleContactMessage(msg.source, data)
	case whatsapp.LocationMessage:
		triedToHandle = portal.HandleLocationMessage(msg.source, data)
	case whatsapp.StubMessage:
		triedToHandle = portal.HandleStubMessage(msg.source, data, isBackfill)
	case whatsapp.MessageRevocation:
		triedToHandle = portal.HandleMessageRevoke(msg.source, data)
	case FakeMessage:
		triedToHandle = portal.HandleFakeMessage(msg.source, data)
	default:
		portal.log.Warnln("Unknown message type:", dataType)
	}
	if triedToHandle && trackMessageCallback != nil {
		trackMessageCallback()
	}
}

func (portal *Portal) isRecentlyHandled(id whatsapp.MessageID) bool {
	start := portal.recentlyHandledIndex
	for i := start; i != start; i = (i - 1) % recentlyHandledLength {
		if portal.recentlyHandled[i] == id {
			return true
		}
	}
	return false
}

func (portal *Portal) isDuplicate(id whatsapp.MessageID) bool {
	msg := portal.bridge.DB.Message.GetByJID(portal.Key, id)
	if msg != nil {
		return true
	}
	return false
}

func init() {
	gob.Register(&waProto.Message{})
}

func (portal *Portal) markHandled(source *User, message *waProto.WebMessageInfo, mxid id.EventID, isSent bool) *database.Message {
	msg := portal.bridge.DB.Message.New()
	msg.Chat = portal.Key
	msg.JID = message.GetKey().GetId()
	msg.MXID = mxid
	msg.Timestamp = int64(message.GetMessageTimestamp())
	if message.GetKey().GetFromMe() {
		msg.Sender = source.JID
	} else if portal.IsPrivateChat() {
		msg.Sender = portal.Key.JID
	} else {
		msg.Sender = message.GetKey().GetParticipant()
		if len(msg.Sender) == 0 {
			msg.Sender = message.GetParticipant()
		}
	}
	msg.Sent = isSent
	msg.Insert()

	portal.recentlyHandledLock.Lock()
	index := portal.recentlyHandledIndex
	portal.recentlyHandledIndex = (portal.recentlyHandledIndex + 1) % recentlyHandledLength
	portal.recentlyHandledLock.Unlock()
	portal.recentlyHandled[index] = msg.JID
	return msg
}

func (portal *Portal) getMessageIntent(user *User, info whatsapp.MessageInfo) *appservice.IntentAPI {
	if info.FromMe {
		return portal.bridge.GetPuppetByJID(user.JID).IntentFor(portal)
	} else if portal.IsPrivateChat() {
		return portal.MainIntent()
	} else if len(info.SenderJid) == 0 {
		if len(info.Source.GetParticipant()) != 0 {
			info.SenderJid = info.Source.GetParticipant()
		} else {
			return nil
		}
	}
	puppet := portal.bridge.GetPuppetByJID(info.SenderJid)
	puppet.SyncContactIfNecessary(user)
	return puppet.IntentFor(portal)
}

func (portal *Portal) startHandling(source *User, info whatsapp.MessageInfo, msgType string) *appservice.IntentAPI {
	// TODO these should all be trace logs
	if portal.lastMessageTs == 0 {
		portal.log.Debugln("Fetching last message from database to get its timestamp")
		lastMessage := portal.bridge.DB.Message.GetLastInChat(portal.Key)
		if lastMessage != nil {
			atomic.CompareAndSwapUint64(&portal.lastMessageTs, 0, uint64(lastMessage.Timestamp))
		}
	}

	// If there are messages slightly older than the last message, it's possible the order is just wrong,
	// so don't short-circuit and check the database for duplicates.
	const timestampIgnoreFuzziness = 5 * 60
	if portal.lastMessageTs > info.Timestamp+timestampIgnoreFuzziness {
		portal.log.Debugfln("Not handling %s (%s): message is >5 minutes older (%d) than last bridge message (%d)", info.Id, msgType, info.Timestamp, portal.lastMessageTs)
	} else if portal.isRecentlyHandled(info.Id) {
		portal.log.Debugfln("Not handling %s (%s): message was recently handled", info.Id, msgType)
	} else if portal.isDuplicate(info.Id) {
		portal.log.Debugfln("Not handling %s (%s): message is duplicate", info.Id, msgType)
	} else {
		portal.lastMessageTs = info.Timestamp
		intent := portal.getMessageIntent(source, info)
		if intent != nil {
			portal.log.Debugfln("Starting handling of %s (%s, ts: %d)", info.Id, msgType, info.Timestamp)
		} else {
			portal.log.Debugfln("Not handling %s (%s): sender is not known", info.Id, msgType)
		}
		return intent
	}
	return nil
}

func (portal *Portal) finishHandling(source *User, message *waProto.WebMessageInfo, mxid id.EventID) {
	portal.markHandled(source, message, mxid, true)
	portal.sendDeliveryReceipt(mxid)
	portal.log.Debugln("Handled message", message.GetKey().GetId(), "->", mxid)
}

func (portal *Portal) kickExtraUsers(participantMap map[whatsapp.JID]bool) {
	members, err := portal.MainIntent().JoinedMembers(portal.MXID)
	if err != nil {
		portal.log.Warnln("Failed to get member list:", err)
	} else {
		for member := range members.Joined {
			jid, ok := portal.bridge.ParsePuppetMXID(member)
			if ok {
				_, shouldBePresent := participantMap[jid]
				if !shouldBePresent {
					_, err = portal.MainIntent().KickUser(portal.MXID, &mautrix.ReqKickUser{
						UserID: member,
						Reason: "User had left this WhatsApp chat",
					})
					if err != nil {
						portal.log.Warnfln("Failed to kick user %s who had left: %v", member, err)
					}
				}
			}
		}
	}
}

func (portal *Portal) SyncBroadcastRecipients(source *User, metadata *whatsapp.BroadcastListInfo) {
	participantMap := make(map[whatsapp.JID]bool)
	for _, recipient := range metadata.Recipients {
		participantMap[recipient.JID] = true

		puppet := portal.bridge.GetPuppetByJID(recipient.JID)
		puppet.SyncContactIfNecessary(source)
		err := puppet.DefaultIntent().EnsureJoined(portal.MXID)
		if err != nil {
			portal.log.Warnfln("Failed to make puppet of %s join %s: %v", recipient.JID, portal.MXID, err)
		}
	}
	portal.kickExtraUsers(participantMap)
}

func (portal *Portal) SyncParticipants(source *User, metadata *whatsapp.GroupInfo) {
	changed := false
	levels, err := portal.MainIntent().PowerLevels(portal.MXID)
	if err != nil {
		levels = portal.GetBasePowerLevels()
		changed = true
	}
	participantMap := make(map[whatsapp.JID]bool)
	for _, participant := range metadata.Participants {
		participantMap[participant.JID] = true
		user := portal.bridge.GetUserByJID(participant.JID)
		portal.userMXIDAction(user, portal.ensureMXIDInvited)

		puppet := portal.bridge.GetPuppetByJID(participant.JID)
		puppet.SyncContactIfNecessary(source)
		err = puppet.IntentFor(portal).EnsureJoined(portal.MXID)
		if err != nil {
			portal.log.Warnfln("Failed to make puppet of %s join %s: %v", participant.JID, portal.MXID, err)
		}

		expectedLevel := 0
		if participant.IsSuperAdmin {
			expectedLevel = 95
		} else if participant.IsAdmin {
			expectedLevel = 50
		}
		changed = levels.EnsureUserLevel(puppet.MXID, expectedLevel) || changed
		if user != nil {
			changed = levels.EnsureUserLevel(user.MXID, expectedLevel) || changed
		}
	}
	if changed {
		_, err = portal.MainIntent().SetPowerLevels(portal.MXID, levels)
		if err != nil {
			portal.log.Errorln("Failed to change power levels:", err)
		}
	}
	portal.kickExtraUsers(participantMap)
}

func (portal *Portal) UpdateAvatar(user *User, avatar *whatsapp.ProfilePicInfo, updateInfo bool) bool {
	if avatar == nil || (avatar.Status == 0 && avatar.Tag != "remove" && len(avatar.URL) == 0) {
		var err error
		avatar, err = user.Conn.GetProfilePicThumb(portal.Key.JID)
		if err != nil {
			portal.log.Errorln(err)
			return false
		}
	}

	if avatar.Status == 404 {
		avatar.Tag = "remove"
		avatar.Status = 0
	}
	if avatar.Status != 0 || portal.Avatar == avatar.Tag {
		return false
	}

	if avatar.Tag == "remove" {
		portal.AvatarURL = id.ContentURI{}
	} else {
		data, err := avatar.DownloadBytes()
		if err != nil {
			portal.log.Warnln("Failed to download avatar:", err)
			return false
		}

		mimeType := http.DetectContentType(data)
		resp, err := portal.MainIntent().UploadBytes(data, mimeType)
		if err != nil {
			portal.log.Warnln("Failed to upload avatar:", err)
			return false
		}

		portal.AvatarURL = resp.ContentURI
	}

	if len(portal.MXID) > 0 {
		_, err := portal.MainIntent().SetRoomAvatar(portal.MXID, portal.AvatarURL)
		if err != nil {
			portal.log.Warnln("Failed to set room topic:", err)
			return false
		}
	}
	portal.Avatar = avatar.Tag
	if updateInfo {
		portal.UpdateBridgeInfo()
	}
	return true
}

func (portal *Portal) UpdateName(name string, setBy whatsapp.JID, intent *appservice.IntentAPI, updateInfo bool) bool {
	if name == "" && portal.IsBroadcastList() {
		name = UnnamedBroadcastName
	}
	if portal.Name != name {
		portal.log.Debugfln("Updating name %s -> %s", portal.Name, name)
		portal.Name = name
		if intent == nil {
			intent = portal.MainIntent()
			if len(setBy) > 0 {
				intent = portal.bridge.GetPuppetByJID(setBy).IntentFor(portal)
			}
		}
		_, err := intent.SetRoomName(portal.MXID, name)
		if err == nil {
			if updateInfo {
				portal.UpdateBridgeInfo()
			}
			return true
		} else {
			portal.Name = ""
			portal.log.Warnln("Failed to set room name:", err)
		}
	}
	return false
}

func (portal *Portal) UpdateTopic(topic string, setBy whatsapp.JID, intent *appservice.IntentAPI, updateInfo bool) bool {
	if portal.Topic != topic {
		portal.log.Debugfln("Updating topic %s -> %s", portal.Topic, topic)
		portal.Topic = topic
		if intent == nil {
			intent = portal.MainIntent()
			if len(setBy) > 0 {
				intent = portal.bridge.GetPuppetByJID(setBy).IntentFor(portal)
			}
		}
		_, err := intent.SetRoomTopic(portal.MXID, topic)
		if err == nil {
			if updateInfo {
				portal.UpdateBridgeInfo()
			}
			return true
		} else {
			portal.Topic = ""
			portal.log.Warnln("Failed to set room topic:", err)
		}
	}
	return false
}

func (portal *Portal) UpdateMetadata(user *User) bool {
	if portal.IsPrivateChat() {
		return false
	} else if portal.IsStatusBroadcastList() {
		update := false
		update = portal.UpdateName(StatusBroadcastName, "", nil, false) || update
		update = portal.UpdateTopic(StatusBroadcastTopic, "", nil, false) || update
		return update
	} else if portal.IsBroadcastList() {
		update := false
		broadcastMetadata, err := user.Conn.GetBroadcastMetadata(portal.Key.JID)
		if err == nil && broadcastMetadata.Status == 200 {
			portal.SyncBroadcastRecipients(user, broadcastMetadata)
			update = portal.UpdateName(broadcastMetadata.Name, "", nil, false) || update
		} else {
			user.Conn.Store.ContactsLock.RLock()
			contact, _ := user.Conn.Store.Contacts[portal.Key.JID]
			user.Conn.Store.ContactsLock.RUnlock()
			update = portal.UpdateName(contact.Name, "", nil, false) || update
		}
		update = portal.UpdateTopic(BroadcastTopic, "", nil, false) || update
		return update
	}
	metadata, err := user.Conn.GetGroupMetaData(portal.Key.JID)
	if err != nil {
		portal.log.Errorln(err)
		return false
	}
	if metadata.Status != 0 {
		// 401: access denied
		// 404: group does (no longer) exist
		// 500: ??? happens with status@broadcast

		// TODO: update the room, e.g. change priority level
		//   to send messages to moderator
		return false
	}

	portal.SyncParticipants(user, metadata)
	update := false
	update = portal.UpdateName(metadata.Name, metadata.NameSetBy, nil, false) || update
	update = portal.UpdateTopic(metadata.Topic, metadata.TopicSetBy, nil, false) || update

	portal.RestrictMessageSending(metadata.Announce)

	return update
}

func (portal *Portal) userMXIDAction(user *User, fn func(mxid id.UserID)) {
	if user == nil {
		return
	}

	if user == portal.bridge.Relaybot {
		for _, mxid := range portal.bridge.Config.Bridge.Relaybot.InviteUsers {
			fn(mxid)
		}
	} else {
		fn(user.MXID)
	}
}

func (portal *Portal) ensureMXIDInvited(mxid id.UserID) {
	err := portal.MainIntent().EnsureInvited(portal.MXID, mxid)
	if err != nil {
		portal.log.Warnfln("Failed to ensure %s is invited to %s: %v", mxid, portal.MXID, err)
	}
}

func (portal *Portal) ensureUserInvited(user *User) {
	if user.IsRelaybot {
		portal.userMXIDAction(user, portal.ensureMXIDInvited)
		return
	}

	inviteContent := event.Content{
		Parsed: &event.MemberEventContent{
			Membership: event.MembershipInvite,
			IsDirect: portal.IsPrivateChat(),
		},
		Raw: map[string]interface{}{},
	}
	customPuppet := portal.bridge.GetPuppetByCustomMXID(user.MXID)
	if customPuppet != nil && customPuppet.CustomIntent() != nil {
		inviteContent.Raw["fi.mau.will_auto_accept"] = true
	}
	_, err := portal.MainIntent().SendStateEvent(portal.MXID, event.StateMember, user.MXID.String(), &inviteContent)
	var httpErr mautrix.HTTPError
	if err != nil && errors.As(err, &httpErr) && httpErr.RespError != nil && strings.Contains(httpErr.RespError.Err, "is already in the room") {
		portal.bridge.StateStore.SetMembership(portal.MXID, user.MXID, event.MembershipJoin)
	} else if err != nil {
		portal.log.Warnfln("Failed to invite %s: %v", user.MXID, err)
	}

	if customPuppet != nil && customPuppet.CustomIntent() != nil {
		err = customPuppet.CustomIntent().EnsureJoined(portal.MXID)
		if err != nil {
			portal.log.Warnfln("Failed to auto-join portal as %s: %v", user.MXID, err)
		}
	}
}

func (portal *Portal) Sync(user *User, contact whatsapp.Contact) bool {
	portal.log.Infoln("Syncing portal for", user.MXID)

	if user.IsRelaybot {
		yes := true
		portal.hasRelaybot = &yes
	}

	if len(portal.MXID) == 0 {
		if !portal.IsPrivateChat() {
			portal.Name = contact.Name
		}
		err := portal.CreateMatrixRoom(user)
		if err != nil {
			portal.log.Errorln("Failed to create portal room:", err)
			return false
		}
	} else {
		portal.ensureUserInvited(user)
	}

	update := false
	update = portal.UpdateMetadata(user) || update
	if !portal.IsPrivateChat() && !portal.IsBroadcastList() && portal.Avatar == "" {
		update = portal.UpdateAvatar(user, nil, false) || update
	}
	if update {
		portal.Update()
		portal.UpdateBridgeInfo()
	}
	return true
}

func (portal *Portal) GetBasePowerLevels() *event.PowerLevelsEventContent {
	anyone := 0
	nope := 99
	invite := 50
	if portal.bridge.Config.Bridge.AllowUserInvite {
		invite = 0
	}
	return &event.PowerLevelsEventContent{
		UsersDefault:    anyone,
		EventsDefault:   anyone,
		RedactPtr:       &anyone,
		StateDefaultPtr: &nope,
		BanPtr:          &nope,
		InvitePtr:       &invite,
		Users: map[id.UserID]int{
			portal.MainIntent().UserID: 100,
		},
		Events: map[string]int{
			event.StateRoomName.Type:   anyone,
			event.StateRoomAvatar.Type: anyone,
			event.StateTopic.Type:      anyone,
		},
	}
}

func (portal *Portal) ChangeAdminStatus(jids []string, setAdmin bool) id.EventID {
	levels, err := portal.MainIntent().PowerLevels(portal.MXID)
	if err != nil {
		levels = portal.GetBasePowerLevels()
	}
	newLevel := 0
	if setAdmin {
		newLevel = 50
	}
	changed := false
	for _, jid := range jids {
		puppet := portal.bridge.GetPuppetByJID(jid)
		changed = levels.EnsureUserLevel(puppet.MXID, newLevel) || changed

		user := portal.bridge.GetUserByJID(jid)
		if user != nil {
			changed = levels.EnsureUserLevel(user.MXID, newLevel) || changed
		}
	}
	if changed {
		resp, err := portal.MainIntent().SetPowerLevels(portal.MXID, levels)
		if err != nil {
			portal.log.Errorln("Failed to change power levels:", err)
		} else {
			return resp.EventID
		}
	}
	return ""
}

func (portal *Portal) RestrictMessageSending(restrict bool) id.EventID {
	levels, err := portal.MainIntent().PowerLevels(portal.MXID)
	if err != nil {
		levels = portal.GetBasePowerLevels()
	}

	newLevel := 0
	if restrict {
		newLevel = 50
	}

	if levels.EventsDefault == newLevel {
		return ""
	}

	levels.EventsDefault = newLevel
	resp, err := portal.MainIntent().SetPowerLevels(portal.MXID, levels)
	if err != nil {
		portal.log.Errorln("Failed to change power levels:", err)
		return ""
	} else {
		return resp.EventID
	}
}

func (portal *Portal) RestrictMetadataChanges(restrict bool) id.EventID {
	levels, err := portal.MainIntent().PowerLevels(portal.MXID)
	if err != nil {
		levels = portal.GetBasePowerLevels()
	}
	newLevel := 0
	if restrict {
		newLevel = 50
	}
	changed := false
	changed = levels.EnsureEventLevel(event.StateRoomName, newLevel) || changed
	changed = levels.EnsureEventLevel(event.StateRoomAvatar, newLevel) || changed
	changed = levels.EnsureEventLevel(event.StateTopic, newLevel) || changed
	if changed {
		resp, err := portal.MainIntent().SetPowerLevels(portal.MXID, levels)
		if err != nil {
			portal.log.Errorln("Failed to change power levels:", err)
		} else {
			return resp.EventID
		}
	}
	return ""
}

func (portal *Portal) BackfillHistory(user *User, lastMessageTime int64) error {
	if !portal.bridge.Config.Bridge.RecoverHistory {
		return nil
	}

	endBackfill := portal.beginBackfill()
	defer endBackfill()

	lastMessage := portal.bridge.DB.Message.GetLastInChat(portal.Key)
	if lastMessage == nil {
		return nil
	}
	if lastMessage.Timestamp >= lastMessageTime {
		portal.log.Debugln("Not backfilling: no new messages")
		return nil
	}

	lastMessageID := lastMessage.JID
	lastMessageFromMe := lastMessage.Sender == user.JID
	portal.log.Infoln("Backfilling history since", lastMessageID, "for", user.MXID)
	for len(lastMessageID) > 0 {
		portal.log.Debugln("Fetching 50 messages of history after", lastMessageID)
		resp, err := user.Conn.LoadMessagesAfter(portal.Key.JID, lastMessageID, lastMessageFromMe, 50)
		if err == whatsapp.ErrServerRespondedWith404 {
			portal.log.Warnln("Got 404 response trying to fetch messages to backfill. Fetching latest messages as fallback.")
			resp, err = user.Conn.LoadMessagesBefore(portal.Key.JID, "", true, 50)
		}
		if err != nil {
			return err
		}
		messages, ok := resp.Content.([]interface{})
		if !ok || len(messages) == 0 {
			portal.log.Debugfln("Didn't get more messages to backfill (resp.Content is %T)", resp.Content)
			break
		}

		portal.handleHistory(user, messages)

		lastMessageProto, ok := messages[len(messages)-1].(*waProto.WebMessageInfo)
		if ok {
			lastMessageID = lastMessageProto.GetKey().GetId()
			lastMessageFromMe = lastMessageProto.GetKey().GetFromMe()
		}
	}
	portal.log.Infoln("Backfilling finished")
	return nil
}

func (portal *Portal) beginBackfill() func() {
	portal.backfillLock.Lock()
	portal.backfilling = true
	var privateChatPuppetInvited bool
	var privateChatPuppet *Puppet
	if portal.IsPrivateChat() && portal.bridge.Config.Bridge.InviteOwnPuppetForBackfilling && portal.Key.JID != portal.Key.Receiver {
		privateChatPuppet = portal.bridge.GetPuppetByJID(portal.Key.Receiver)
		portal.privateChatBackfillInvitePuppet = func() {
			if privateChatPuppetInvited {
				return
			}
			privateChatPuppetInvited = true
			_, _ = portal.MainIntent().InviteUser(portal.MXID, &mautrix.ReqInviteUser{UserID: privateChatPuppet.MXID})
			_ = privateChatPuppet.DefaultIntent().EnsureJoined(portal.MXID)
		}
	}
	return func() {
		portal.backfilling = false
		portal.privateChatBackfillInvitePuppet = nil
		portal.backfillLock.Unlock()
		if privateChatPuppet != nil && privateChatPuppetInvited {
			_, _ = privateChatPuppet.DefaultIntent().LeaveRoom(portal.MXID)
		}
	}
}

func (portal *Portal) disableNotifications(user *User) {
	if !portal.bridge.Config.Bridge.HistoryDisableNotifs {
		return
	}
	puppet := portal.bridge.GetPuppetByCustomMXID(user.MXID)
	if puppet == nil || puppet.customIntent == nil {
		return
	}
	portal.log.Debugfln("Disabling notifications for %s for backfilling", user.MXID)
	ruleID := fmt.Sprintf("net.maunium.silence_while_backfilling.%s", portal.MXID)
	err := puppet.customIntent.PutPushRule("global", pushrules.OverrideRule, ruleID, &mautrix.ReqPutPushRule{
		Actions: []pushrules.PushActionType{pushrules.ActionDontNotify},
		Conditions: []pushrules.PushCondition{{
			Kind:    pushrules.KindEventMatch,
			Key:     "room_id",
			Pattern: string(portal.MXID),
		}},
	})
	if err != nil {
		portal.log.Warnfln("Failed to disable notifications for %s while backfilling: %v", user.MXID, err)
	}
}

func (portal *Portal) enableNotifications(user *User) {
	if !portal.bridge.Config.Bridge.HistoryDisableNotifs {
		return
	}
	puppet := portal.bridge.GetPuppetByCustomMXID(user.MXID)
	if puppet == nil || puppet.customIntent == nil {
		return
	}
	portal.log.Debugfln("Re-enabling notifications for %s after backfilling", user.MXID)
	ruleID := fmt.Sprintf("net.maunium.silence_while_backfilling.%s", portal.MXID)
	err := puppet.customIntent.DeletePushRule("global", pushrules.OverrideRule, ruleID)
	if err != nil {
		portal.log.Warnfln("Failed to re-enable notifications for %s after backfilling: %v", user.MXID, err)
	}
}

func (portal *Portal) FillInitialHistory(user *User) error {
	if portal.bridge.Config.Bridge.InitialHistoryFill == 0 {
		return nil
	}
	endBackfill := portal.beginBackfill()
	defer endBackfill()
	if portal.privateChatBackfillInvitePuppet != nil {
		portal.privateChatBackfillInvitePuppet()
	}

	n := portal.bridge.Config.Bridge.InitialHistoryFill
	portal.log.Infoln("Filling initial history, maximum", n, "messages")
	var messages []interface{}
	before := ""
	fromMe := true
	chunkNum := 0
	for n > 0 {
		chunkNum += 1
		count := 50
		if n < count {
			count = n
		}
		portal.log.Debugfln("Fetching chunk %d (%d messages / %d cap) before message %s", chunkNum, count, n, before)
		resp, err := user.Conn.LoadMessagesBefore(portal.Key.JID, before, fromMe, count)
		if err != nil {
			return err
		}
		chunk, ok := resp.Content.([]interface{})
		if !ok || len(chunk) == 0 {
			portal.log.Infoln("Chunk empty, starting handling of loaded messages")
			break
		}

		messages = append(chunk, messages...)

		portal.log.Debugfln("Fetched chunk and received %d messages", len(chunk))

		n -= len(chunk)
		key := chunk[0].(*waProto.WebMessageInfo).GetKey()
		before = key.GetId()
		fromMe = key.GetFromMe()
		if len(before) == 0 {
			portal.log.Infoln("No message ID for first message, starting handling of loaded messages")
			break
		}
	}
	portal.disableNotifications(user)
	portal.handleHistory(user, messages)
	portal.enableNotifications(user)
	portal.log.Infoln("Initial history fill complete")
	return nil
}

func (portal *Portal) handleHistory(user *User, messages []interface{}) {
	portal.log.Infoln("Handling", len(messages), "messages of history")
	for _, rawMessage := range messages {
		message, ok := rawMessage.(*waProto.WebMessageInfo)
		if !ok {
			portal.log.Warnln("Unexpected non-WebMessageInfo item in history response:", rawMessage)
			continue
		}
		data := whatsapp.ParseProtoMessage(message)
		if data == nil || data == whatsapp.ErrMessageTypeNotImplemented {
			st := message.GetMessageStubType()
			// Ignore some types that are known to fail
			if st == waProto.WebMessageInfo_CALL_MISSED_VOICE || st == waProto.WebMessageInfo_CALL_MISSED_VIDEO ||
				st == waProto.WebMessageInfo_CALL_MISSED_GROUP_VOICE || st == waProto.WebMessageInfo_CALL_MISSED_GROUP_VIDEO {
				continue
			}
			portal.log.Warnln("Message", message.GetKey().GetId(), "failed to parse during backfilling")
			continue
		}
		if portal.privateChatBackfillInvitePuppet != nil && message.GetKey().GetFromMe() && portal.IsPrivateChat() {
			portal.privateChatBackfillInvitePuppet()
		}
		portal.handleMessage(PortalMessage{portal.Key.JID, user, data, message.GetMessageTimestamp()}, true)
	}
}

type BridgeInfoSection struct {
	ID          string              `json:"id"`
	DisplayName string              `json:"displayname,omitempty"`
	AvatarURL   id.ContentURIString `json:"avatar_url,omitempty"`
	ExternalURL string              `json:"external_url,omitempty"`
}

type BridgeInfoContent struct {
	BridgeBot id.UserID          `json:"bridgebot"`
	Creator   id.UserID          `json:"creator,omitempty"`
	Protocol  BridgeInfoSection  `json:"protocol"`
	Network   *BridgeInfoSection `json:"network,omitempty"`
	Channel   BridgeInfoSection  `json:"channel"`
}

var (
	StateBridgeInfo         = event.Type{Type: "m.bridge", Class: event.StateEventType}
	StateHalfShotBridgeInfo = event.Type{Type: "uk.half-shot.bridge", Class: event.StateEventType}
)

func (portal *Portal) getBridgeInfo() (string, BridgeInfoContent) {
	bridgeInfo := BridgeInfoContent{
		BridgeBot: portal.bridge.Bot.UserID,
		Creator:   portal.MainIntent().UserID,
		Protocol: BridgeInfoSection{
			ID:          "whatsapp",
			DisplayName: "WhatsApp",
			AvatarURL:   id.ContentURIString(portal.bridge.Config.AppService.Bot.Avatar),
			ExternalURL: "https://www.whatsapp.com/",
		},
		Channel: BridgeInfoSection{
			ID:          portal.Key.JID,
			DisplayName: portal.Name,
			AvatarURL:   portal.AvatarURL.CUString(),
		},
	}
	bridgeInfoStateKey := fmt.Sprintf("net.maunium.whatsapp://whatsapp/%s", portal.Key.JID)
	return bridgeInfoStateKey, bridgeInfo
}

func (portal *Portal) UpdateBridgeInfo() {
	if len(portal.MXID) == 0 {
		portal.log.Debugln("Not updating bridge info: no Matrix room created")
		return
	}
	portal.log.Debugln("Updating bridge info...")
	stateKey, content := portal.getBridgeInfo()
	_, err := portal.MainIntent().SendStateEvent(portal.MXID, StateBridgeInfo, stateKey, content)
	if err != nil {
		portal.log.Warnln("Failed to update m.bridge:", err)
	}
	_, err = portal.MainIntent().SendStateEvent(portal.MXID, StateHalfShotBridgeInfo, stateKey, content)
	if err != nil {
		portal.log.Warnln("Failed to update uk.half-shot.bridge:", err)
	}
}

func (portal *Portal) CreateMatrixRoom(user *User) error {
	portal.roomCreateLock.Lock()
	defer portal.roomCreateLock.Unlock()
	if len(portal.MXID) > 0 {
		return nil
	}

	intent := portal.MainIntent()
	if err := intent.EnsureRegistered(); err != nil {
		return err
	}

	portal.log.Infoln("Creating Matrix room. Info source:", user.MXID)

	var metadata *whatsapp.GroupInfo
	var broadcastMetadata *whatsapp.BroadcastListInfo
	if portal.IsPrivateChat() {
		puppet := portal.bridge.GetPuppetByJID(portal.Key.JID)
		puppet.SyncContactIfNecessary(user)
		if portal.bridge.Config.Bridge.PrivateChatPortalMeta {
			portal.Name = puppet.Displayname
			portal.AvatarURL = puppet.AvatarURL
			portal.Avatar = puppet.Avatar
		} else {
			portal.Name = ""
		}
		portal.Topic = PrivateChatTopic
	} else if portal.IsStatusBroadcastList() {
		if !portal.bridge.Config.Bridge.EnableStatusBroadcast {
			portal.log.Debugln("Status bridging is disabled in config, not creating room after all")
			return ErrStatusBroadcastDisabled
		}
		portal.Name = StatusBroadcastName
		portal.Topic = StatusBroadcastTopic
	} else if portal.IsBroadcastList() {
		var err error
		broadcastMetadata, err = user.Conn.GetBroadcastMetadata(portal.Key.JID)
		if err == nil && broadcastMetadata.Status == 200 {
			portal.Name = broadcastMetadata.Name
		} else {
			user.Conn.Store.ContactsLock.RLock()
			contact, _ := user.Conn.Store.Contacts[portal.Key.JID]
			user.Conn.Store.ContactsLock.RUnlock()
			portal.Name = contact.Name
		}
		if len(portal.Name) == 0 {
			portal.Name = UnnamedBroadcastName
		}
		portal.Topic = BroadcastTopic
	} else {
		var err error
		metadata, err = user.Conn.GetGroupMetaData(portal.Key.JID)
		if err == nil && metadata.Status == 0 {
			portal.Name = metadata.Name
			portal.Topic = metadata.Topic
		}
		portal.UpdateAvatar(user, nil, false)
	}

	bridgeInfoStateKey, bridgeInfo := portal.getBridgeInfo()

	initialState := []*event.Event{{
		Type: event.StatePowerLevels,
		Content: event.Content{
			Parsed: portal.GetBasePowerLevels(),
		},
	}, {
		Type:     StateBridgeInfo,
		Content:  event.Content{Parsed: bridgeInfo},
		StateKey: &bridgeInfoStateKey,
	}, {
		// TODO remove this once https://github.com/matrix-org/matrix-doc/pull/2346 is in spec
		Type:     StateHalfShotBridgeInfo,
		Content:  event.Content{Parsed: bridgeInfo},
		StateKey: &bridgeInfoStateKey,
	}}
	if !portal.AvatarURL.IsEmpty() {
		initialState = append(initialState, &event.Event{
			Type: event.StateRoomAvatar,
			Content: event.Content{
				Parsed: event.RoomAvatarEventContent{URL: portal.AvatarURL},
			},
		})
	}

	var invite []id.UserID
	if user.IsRelaybot {
		invite = portal.bridge.Config.Bridge.Relaybot.InviteUsers
	}

	if portal.bridge.Config.Bridge.Encryption.Default {
		initialState = append(initialState, &event.Event{
			Type: event.StateEncryption,
			Content: event.Content{
				Parsed: event.EncryptionEventContent{Algorithm: id.AlgorithmMegolmV1},
			},
		})
		portal.Encrypted = true
		if portal.IsPrivateChat() {
			invite = append(invite, portal.bridge.Bot.UserID)
		}
	}

	resp, err := intent.CreateRoom(&mautrix.ReqCreateRoom{
		Visibility:   "private",
		Name:         portal.Name,
		Topic:        portal.Topic,
		Invite:       invite,
		Preset:       "private_chat",
		IsDirect:     portal.IsPrivateChat(),
		InitialState: initialState,
	})
	if err != nil {
		return err
	}
	portal.MXID = resp.RoomID
	portal.Update()
	portal.bridge.portalsLock.Lock()
	portal.bridge.portalsByMXID[portal.MXID] = portal
	portal.bridge.portalsLock.Unlock()

	// We set the memberships beforehand to make sure the encryption key exchange in initial backfill knows the users are here.
	for _, userID := range invite {
		portal.bridge.StateStore.SetMembership(portal.MXID, userID, event.MembershipInvite)
	}

	portal.ensureUserInvited(user)

	if metadata != nil {
		portal.SyncParticipants(user, metadata)
		if metadata.Announce {
			portal.RestrictMessageSending(metadata.Announce)
		}
	}
	if broadcastMetadata != nil {
		portal.SyncBroadcastRecipients(user, broadcastMetadata)
	}
	inCommunity := user.addPortalToCommunity(portal)
	if portal.IsPrivateChat() && !user.IsRelaybot {
		puppet := user.bridge.GetPuppetByJID(portal.Key.JID)
		user.addPuppetToCommunity(puppet)

		if portal.bridge.Config.Bridge.Encryption.Default {
			err = portal.bridge.Bot.EnsureJoined(portal.MXID)
			if err != nil {
				portal.log.Errorln("Failed to join created portal with bridge bot for e2be:", err)
			}
		}

		user.UpdateDirectChats(map[id.UserID][]id.RoomID{puppet.MXID: {portal.MXID}})
	}

	user.CreateUserPortal(database.PortalKeyWithMeta{PortalKey: portal.Key, InCommunity: inCommunity})

	err = portal.FillInitialHistory(user)
	if err != nil {
		portal.log.Errorln("Failed to fill history:", err)
	}
	return nil
}

func (portal *Portal) IsPrivateChat() bool {
	if portal.isPrivate == nil {
		val := strings.HasSuffix(portal.Key.JID, whatsapp.NewUserSuffix)
		portal.isPrivate = &val
	}
	return *portal.isPrivate
}

func (portal *Portal) IsBroadcastList() bool {
	if portal.isBroadcast == nil {
		val := strings.HasSuffix(portal.Key.JID, whatsapp.BroadcastSuffix)
		portal.isBroadcast = &val
	}
	return *portal.isBroadcast
}

func (portal *Portal) IsStatusBroadcastList() bool {
	return portal.Key.JID == "status@broadcast"
}

func (portal *Portal) HasRelaybot() bool {
	if portal.bridge.Relaybot == nil {
		return false
	} else if portal.hasRelaybot == nil {
		val := portal.bridge.Relaybot.IsInPortal(portal.Key)
		portal.hasRelaybot = &val
	}
	return *portal.hasRelaybot
}

func (portal *Portal) MainIntent() *appservice.IntentAPI {
	if portal.IsPrivateChat() {
		return portal.bridge.GetPuppetByJID(portal.Key.JID).DefaultIntent()
	}
	return portal.bridge.Bot
}

func (portal *Portal) SetReply(content *event.MessageEventContent, info whatsapp.ContextInfo) {
	if len(info.QuotedMessageID) == 0 {
		return
	}
	message := portal.bridge.DB.Message.GetByJID(portal.Key, info.QuotedMessageID)
	if message != nil && !message.IsFakeMXID() {
		evt, err := portal.MainIntent().GetEvent(portal.MXID, message.MXID)
		if err != nil {
			portal.log.Warnln("Failed to get reply target:", err)
			return
		}
		if evt.Type == event.EventEncrypted {
			_ = evt.Content.ParseRaw(evt.Type)
			decryptedEvt, err := portal.bridge.Crypto.Decrypt(evt)
			if err != nil {
				portal.log.Warnln("Failed to decrypt reply target:", err)
			} else {
				evt = decryptedEvt
			}
		}
		_ = evt.Content.ParseRaw(evt.Type)
		content.SetReply(evt)
	}
	return
}

func (portal *Portal) HandleMessageRevoke(user *User, message whatsapp.MessageRevocation) bool {
	msg := portal.bridge.DB.Message.GetByJID(portal.Key, message.Id)
	if msg == nil || msg.IsFakeMXID() {
		return false
	}
	var intent *appservice.IntentAPI
	if message.FromMe {
		if portal.IsPrivateChat() {
			intent = portal.bridge.GetPuppetByJID(user.JID).CustomIntent()
		} else {
			intent = portal.bridge.GetPuppetByJID(user.JID).IntentFor(portal)
		}
	} else if len(message.Participant) > 0 {
		intent = portal.bridge.GetPuppetByJID(message.Participant).IntentFor(portal)
	}
	if intent == nil {
		intent = portal.MainIntent()
	}
	_, err := intent.RedactEvent(portal.MXID, msg.MXID)
	if err != nil {
		portal.log.Errorln("Failed to redact %s: %v", msg.JID, err)
	} else {
		msg.Delete()
	}
	return true
}

func (portal *Portal) HandleFakeMessage(_ *User, message FakeMessage) bool {
	if portal.isRecentlyHandled(message.ID) {
		return false
	}

	content := event.MessageEventContent{
		MsgType: event.MsgNotice,
		Body:    message.Text,
	}
	if message.Alert {
		content.MsgType = event.MsgText
	}
	_, err := portal.sendMainIntentMessage(content)
	if err != nil {
		portal.log.Errorfln("Failed to handle fake message %s: %v", message.ID, err)
		return true
	}

	portal.recentlyHandledLock.Lock()
	index := portal.recentlyHandledIndex
	portal.recentlyHandledIndex = (portal.recentlyHandledIndex + 1) % recentlyHandledLength
	portal.recentlyHandledLock.Unlock()
	portal.recentlyHandled[index] = message.ID
	return true
}

func (portal *Portal) sendMainIntentMessage(content interface{}) (*mautrix.RespSendEvent, error) {
	return portal.sendMessage(portal.MainIntent(), event.EventMessage, content, 0)
}

func (portal *Portal) sendMessage(intent *appservice.IntentAPI, eventType event.Type, content interface{}, timestamp int64) (*mautrix.RespSendEvent, error) {
	wrappedContent := event.Content{Parsed: content}
	if timestamp != 0 && intent.IsCustomPuppet {
		wrappedContent.Raw = map[string]interface{}{
			"net.maunium.whatsapp.puppet": intent.IsCustomPuppet,
		}
	}
	if portal.Encrypted && portal.bridge.Crypto != nil {
		// TODO maybe the locking should be inside mautrix-go?
		portal.encryptLock.Lock()
		encrypted, err := portal.bridge.Crypto.Encrypt(portal.MXID, eventType, wrappedContent)
		portal.encryptLock.Unlock()
		if err != nil {
			return nil, fmt.Errorf("failed to encrypt event: %w", err)
		}
		eventType = event.EventEncrypted
		wrappedContent.Parsed = encrypted
	}
	_, _ = intent.UserTyping(portal.MXID, false, 0)
	if timestamp == 0 {
		return intent.SendMessageEvent(portal.MXID, eventType, &wrappedContent)
	} else {
		return intent.SendMassagedMessageEvent(portal.MXID, eventType, &wrappedContent, timestamp)
	}
}

func (portal *Portal) HandleTextMessage(source *User, message whatsapp.TextMessage) bool {
	intent := portal.startHandling(source, message.Info, "text")
	if intent == nil {
		return false
	}

	content := &event.MessageEventContent{
		Body:    message.Text,
		MsgType: event.MsgText,
	}

	portal.bridge.Formatter.ParseWhatsApp(content, message.ContextInfo.MentionedJID)
	portal.SetReply(content, message.ContextInfo)

	resp, err := portal.sendMessage(intent, event.EventMessage, content, int64(message.Info.Timestamp*1000))
	if err != nil {
		portal.log.Errorfln("Failed to handle message %s: %v", message.Info.Id, err)
	} else {
		portal.finishHandling(source, message.Info.Source, resp.EventID)
	}
	sender := portal.bridge.GetPuppetByJID(message.Info.SenderJid)
	sender.UpdateActivityTs(message.Info.Timestamp)
	portal.bridge.UpdateActivePuppetCount()
	return true
}

func (portal *Portal) HandleStubMessage(source *User, message whatsapp.StubMessage, isBackfill bool) bool {
	if portal.bridge.Config.Bridge.ChatMetaSync && (!portal.IsBroadcastList() || isBackfill) {
		// Chat meta sync is enabled, so we use chat update commands and full-syncs instead of message history
		// However, broadcast lists don't have update commands, so we handle these if it's not a backfill
		return false
	}
	intent := portal.startHandling(source, message.Info, fmt.Sprintf("stub %s", message.Type.String()))
	if intent == nil {
		return false
	}
	var senderJID string
	if message.Info.FromMe {
		senderJID = source.JID
	} else {
		senderJID = message.Info.SenderJid
	}
	var eventID id.EventID
	// TODO find more real event IDs
	// TODO timestamp massaging
	switch message.Type {
	case waProto.WebMessageInfo_GROUP_CHANGE_SUBJECT:
		portal.UpdateName(message.FirstParam, "", intent, true)
	case waProto.WebMessageInfo_GROUP_CHANGE_ICON:
		portal.UpdateAvatar(source, nil, true)
	case waProto.WebMessageInfo_GROUP_CHANGE_DESCRIPTION:
		if isBackfill {
			// TODO fetch topic from server
		}
		//portal.UpdateTopic(message.FirstParam, "", intent, true)
	case waProto.WebMessageInfo_GROUP_CHANGE_ANNOUNCE:
		eventID = portal.RestrictMessageSending(message.FirstParam == "on")
	case waProto.WebMessageInfo_GROUP_CHANGE_RESTRICT:
		eventID = portal.RestrictMetadataChanges(message.FirstParam == "on")
	case waProto.WebMessageInfo_GROUP_PARTICIPANT_ADD, waProto.WebMessageInfo_GROUP_PARTICIPANT_INVITE, waProto.WebMessageInfo_BROADCAST_ADD:
		eventID = portal.HandleWhatsAppInvite(source, senderJID, intent, message.Params)
	case waProto.WebMessageInfo_GROUP_PARTICIPANT_REMOVE, waProto.WebMessageInfo_GROUP_PARTICIPANT_LEAVE, waProto.WebMessageInfo_BROADCAST_REMOVE:
		portal.HandleWhatsAppKick(source, senderJID, message.Params)
	case waProto.WebMessageInfo_GROUP_PARTICIPANT_PROMOTE:
		eventID = portal.ChangeAdminStatus(message.Params, true)
	case waProto.WebMessageInfo_GROUP_PARTICIPANT_DEMOTE:
		eventID = portal.ChangeAdminStatus(message.Params, false)
	default:
		return false
	}
	if len(eventID) == 0 {
		eventID = id.EventID(fmt.Sprintf("net.maunium.whatsapp.fake::%s", message.Info.Id))
	}
	portal.markHandled(source, message.Info.Source, eventID, true)
	return true
}

func (portal *Portal) HandleLocationMessage(source *User, message whatsapp.LocationMessage) bool {
	intent := portal.startHandling(source, message.Info, "location")
	if intent == nil {
		return false
	}

	url := message.Url
	if len(url) == 0 {
		url = fmt.Sprintf("https://maps.google.com/?q=%.5f,%.5f", message.DegreesLatitude, message.DegreesLongitude)
	}
	name := message.Name
	if len(name) == 0 {
		latChar := 'N'
		if message.DegreesLatitude < 0 {
			latChar = 'S'
		}
		longChar := 'E'
		if message.DegreesLongitude < 0 {
			longChar = 'W'
		}
		name = fmt.Sprintf("%.4f° %c %.4f° %c", math.Abs(message.DegreesLatitude), latChar, math.Abs(message.DegreesLongitude), longChar)
	}

	content := &event.MessageEventContent{
		MsgType:       event.MsgLocation,
		Body:          fmt.Sprintf("Location: %s\n%s\n%s", name, message.Address, url),
		Format:        event.FormatHTML,
		FormattedBody: fmt.Sprintf("Location: <a href='%s'>%s</a><br>%s", url, name, message.Address),
		GeoURI:        fmt.Sprintf("geo:%.5f,%.5f", message.DegreesLatitude, message.DegreesLongitude),
	}

	if len(message.JpegThumbnail) > 0 {
		thumbnailMime := http.DetectContentType(message.JpegThumbnail)
		uploadedThumbnail, _ := intent.UploadBytes(message.JpegThumbnail, thumbnailMime)
		if uploadedThumbnail != nil {
			cfg, _, _ := image.DecodeConfig(bytes.NewReader(message.JpegThumbnail))
			content.Info = &event.FileInfo{
				ThumbnailInfo: &event.FileInfo{
					Size:     len(message.JpegThumbnail),
					Width:    cfg.Width,
					Height:   cfg.Height,
					MimeType: thumbnailMime,
				},
				ThumbnailURL: uploadedThumbnail.ContentURI.CUString(),
			}
		}
	}

	portal.SetReply(content, message.ContextInfo)

	resp, err := portal.sendMessage(intent, event.EventMessage, content, int64(message.Info.Timestamp*1000))
	if err != nil {
		portal.log.Errorfln("Failed to handle message %s: %v", message.Info.Id, err)
	} else {
		portal.finishHandling(source, message.Info.Source, resp.EventID)
	}
	return true
}

func (portal *Portal) HandleContactMessage(source *User, message whatsapp.ContactMessage) bool {
	intent := portal.startHandling(source, message.Info, "contact")
	if intent == nil {
		return false
	}

	fileName := fmt.Sprintf("%s.vcf", message.DisplayName)
	data := []byte(message.Vcard)
	mimeType := "text/vcard"
	data, uploadMimeType, file := portal.encryptFile(data, mimeType)

	uploadResp, err := intent.UploadBytesWithName(data, uploadMimeType, fileName)
	if err != nil {
		portal.log.Errorfln("Failed to upload vcard of %s: %v", message.DisplayName, err)
		return true
	}

	content := &event.MessageEventContent{
		Body:    fileName,
		MsgType: event.MsgFile,
		File:    file,
		Info: &event.FileInfo{
			MimeType: mimeType,
			Size:     len(message.Vcard),
		},
	}
	if content.File != nil {
		content.File.URL = uploadResp.ContentURI.CUString()
	} else {
		content.URL = uploadResp.ContentURI.CUString()
	}

	portal.SetReply(content, message.ContextInfo)

	resp, err := portal.sendMessage(intent, event.EventMessage, content, int64(message.Info.Timestamp*1000))
	if err != nil {
		portal.log.Errorfln("Failed to handle message %s: %v", message.Info.Id, err)
	} else {
		portal.finishHandling(source, message.Info.Source, resp.EventID)
	}
	return true
}

func (portal *Portal) sendMediaBridgeFailure(source *User, intent *appservice.IntentAPI, info whatsapp.MessageInfo, bridgeErr error) {
	portal.log.Errorfln("Failed to bridge media for %s: %v", info.Id, bridgeErr)
	resp, err := portal.sendMessage(intent, event.EventMessage, &event.MessageEventContent{
		MsgType: event.MsgNotice,
		Body:    "Failed to bridge media",
	}, int64(info.Timestamp*1000))
	if err != nil {
		portal.log.Errorfln("Failed to send media download error message for %s: %v", info.Id, err)
	} else {
		portal.finishHandling(source, info.Source, resp.EventID)
	}
}

func (portal *Portal) encryptFile(data []byte, mimeType string) ([]byte, string, *event.EncryptedFileInfo) {
	if !portal.Encrypted {
		return data, mimeType, nil
	}

	file := &event.EncryptedFileInfo{
		EncryptedFile: *attachment.NewEncryptedFile(),
		URL:           "",
	}
	return file.Encrypt(data), "application/octet-stream", file
}

func (portal *Portal) tryKickUser(userID id.UserID, intent *appservice.IntentAPI) error {
	_, err := intent.KickUser(portal.MXID, &mautrix.ReqKickUser{UserID: userID})
	if err != nil {
		httpErr, ok := err.(mautrix.HTTPError)
		if ok && httpErr.RespError != nil && httpErr.RespError.ErrCode == "M_FORBIDDEN" {
			_, err = portal.MainIntent().KickUser(portal.MXID, &mautrix.ReqKickUser{UserID: userID})
		}
	}
	return err
}

func (portal *Portal) removeUser(isSameUser bool, kicker *appservice.IntentAPI, target id.UserID, targetIntent *appservice.IntentAPI) {
	if !isSameUser || targetIntent == nil {
		err := portal.tryKickUser(target, kicker)
		if err != nil {
			portal.log.Warnfln("Failed to kick %s from %s: %v", target, portal.MXID, err)
			if targetIntent != nil {
				_, _ = targetIntent.LeaveRoom(portal.MXID)
			}
		}
	} else {
		_, err := targetIntent.LeaveRoom(portal.MXID)
		if err != nil {
			portal.log.Warnfln("Failed to leave portal as %s: %v", target, err)
			_, _ = portal.MainIntent().KickUser(portal.MXID, &mautrix.ReqKickUser{UserID: target})
		}
	}
}

func (portal *Portal) HandleWhatsAppKick(source *User, senderJID string, jids []string) {
	sender := portal.bridge.GetPuppetByJID(senderJID)
	senderIntent := sender.IntentFor(portal)
	for _, jid := range jids {
		if source != nil && source.JID == jid {
			portal.log.Debugln("Ignoring self-kick by", source.MXID)
			continue
		}
		puppet := portal.bridge.GetPuppetByJID(jid)
		portal.removeUser(puppet.JID == sender.JID, senderIntent, puppet.MXID, puppet.DefaultIntent())

		if !portal.IsBroadcastList() {
			user := portal.bridge.GetUserByJID(jid)
			if user != nil {
				var customIntent *appservice.IntentAPI
				if puppet.CustomMXID == user.MXID {
					customIntent = puppet.CustomIntent()
				}
				portal.removeUser(puppet.JID == sender.JID, senderIntent, user.MXID, customIntent)
			}
		}
	}
}

func (portal *Portal) HandleWhatsAppInvite(source *User, senderJID string, intent *appservice.IntentAPI, jids []string) (evtID id.EventID) {
	if intent == nil {
		intent = portal.MainIntent()
		if senderJID != "unknown" {
			sender := portal.bridge.GetPuppetByJID(senderJID)
			intent = sender.IntentFor(portal)
		}
	}
	for _, jid := range jids {
		puppet := portal.bridge.GetPuppetByJID(jid)
		puppet.SyncContactIfNecessary(source)
		content := event.Content{
			Parsed: event.MemberEventContent{
				Membership:  "invite",
				Displayname: puppet.Displayname,
				AvatarURL:   puppet.AvatarURL.CUString(),
			},
			Raw: map[string]interface{}{
				"net.maunium.whatsapp.puppet": true,
			},
		}
		resp, err := intent.SendStateEvent(portal.MXID, event.StateMember, puppet.MXID.String(), &content)
		if err != nil {
			portal.log.Warnfln("Failed to invite %s as %s: %v", puppet.MXID, intent.UserID, err)
			_ = portal.MainIntent().EnsureInvited(portal.MXID, puppet.MXID)
		} else {
			evtID = resp.EventID
		}
		err = puppet.DefaultIntent().EnsureJoined(portal.MXID)
		if err != nil {
			portal.log.Errorfln("Failed to ensure %s is joined: %v", puppet.MXID, err)
		}
	}
	return
}

type base struct {
	download func() ([]byte, error)
	info     whatsapp.MessageInfo
	context  whatsapp.ContextInfo
	mimeType string
}

type mediaMessage struct {
	base

	thumbnail     []byte
	caption       string
	fileName      string
	length        uint32
	sendAsSticker bool
}

func (portal *Portal) HandleMediaMessage(source *User, msg mediaMessage) bool {
	intent := portal.startHandling(source, msg.info, fmt.Sprintf("media %s", msg.mimeType))
	if intent == nil {
		return false
	}

	data, err := msg.download()
	if errors.Is(err, whatsapp.ErrMediaDownloadFailedWith404) || errors.Is(err, whatsapp.ErrMediaDownloadFailedWith410) {
		portal.log.Warnfln("Failed to download media for %s: %v. Calling LoadMediaInfo and retrying download...", msg.info.Id, err)
		_, err = source.Conn.LoadMediaInfo(msg.info.RemoteJid, msg.info.Id, msg.info.FromMe)
		if err != nil {
			portal.sendMediaBridgeFailure(source, intent, msg.info, fmt.Errorf("failed to load media info: %w", err))
			return true
		}
		data, err = msg.download()
	}
	if errors.Is(err, whatsapp.ErrNoURLPresent) {
		portal.log.Debugfln("No URL present error for media message %s, ignoring...", msg.info.Id)
		return true
	} else if errors.Is(err, whatsapp.ErrInvalidMediaHMAC) || errors.Is(err, whatsapp.ErrFileLengthMismatch) {
		portal.log.Warnfln("Got error '%v' while downloading media in %s, but official WhatsApp clients don't seem to care, so ignoring that error and bridging file anyway", err, msg.info.Id)
	} else if err != nil {
		portal.sendMediaBridgeFailure(source, intent, msg.info, err)
		return true
	}

	var width, height int
	if strings.HasPrefix(msg.mimeType, "image/") {
		cfg, _, _ := image.DecodeConfig(bytes.NewReader(data))
		width, height = cfg.Width, cfg.Height
	}

	data, uploadMimeType, file := portal.encryptFile(data, msg.mimeType)

	uploaded, err := intent.UploadBytes(data, uploadMimeType)
	if err != nil {
		if errors.Is(err, mautrix.MTooLarge) {
			portal.sendMediaBridgeFailure(source, intent, msg.info, errors.New("homeserver rejected too large file"))
		} else if httpErr, ok := err.(mautrix.HTTPError); ok && httpErr.IsStatus(413) {
			portal.sendMediaBridgeFailure(source, intent, msg.info, errors.New("proxy rejected too large file"))
		} else {
			portal.sendMediaBridgeFailure(source, intent, msg.info, fmt.Errorf("failed to upload media: %w", err))
		}
		return true
	}

	if msg.fileName == "" {
		mimeClass := strings.Split(msg.mimeType, "/")[0]
		switch mimeClass {
		case "application":
			msg.fileName = "file"
		default:
			msg.fileName = mimeClass
		}

		exts, _ := mime.ExtensionsByType(msg.mimeType)
		if exts != nil && len(exts) > 0 {
			msg.fileName += exts[0]
		}
	}

	content := &event.MessageEventContent{
		Body: msg.fileName,
		File: file,
		Info: &event.FileInfo{
			Size:     len(data),
			MimeType: msg.mimeType,
			Width:    width,
			Height:   height,
			Duration: int(msg.length),
		},
	}
	if content.File != nil {
		content.File.URL = uploaded.ContentURI.CUString()
	} else {
		content.URL = uploaded.ContentURI.CUString()
	}
	portal.SetReply(content, msg.context)

	if msg.thumbnail != nil && portal.bridge.Config.Bridge.WhatsappThumbnail {
		thumbnailMime := http.DetectContentType(msg.thumbnail)
		thumbnailCfg, _, _ := image.DecodeConfig(bytes.NewReader(msg.thumbnail))
		thumbnailSize := len(msg.thumbnail)
		thumbnail, thumbnailUploadMime, thumbnailFile := portal.encryptFile(msg.thumbnail, thumbnailMime)
		uploadedThumbnail, err := intent.UploadBytes(thumbnail, thumbnailUploadMime)
		if err != nil {
			portal.log.Warnfln("Failed to upload thumbnail for %s: %v", msg.info.Id, err)
		} else if uploadedThumbnail != nil {
			if thumbnailFile != nil {
				thumbnailFile.URL = uploadedThumbnail.ContentURI.CUString()
				content.Info.ThumbnailFile = thumbnailFile
			} else {
				content.Info.ThumbnailURL = uploadedThumbnail.ContentURI.CUString()
			}
			content.Info.ThumbnailInfo = &event.FileInfo{
				Size:     thumbnailSize,
				Width:    thumbnailCfg.Width,
				Height:   thumbnailCfg.Height,
				MimeType: thumbnailMime,
			}
		}
	}

	switch strings.ToLower(strings.Split(msg.mimeType, "/")[0]) {
	case "image":
		if !msg.sendAsSticker {
			content.MsgType = event.MsgImage
		}
	case "video":
		content.MsgType = event.MsgVideo
	case "audio":
		content.MsgType = event.MsgAudio
	default:
		content.MsgType = event.MsgFile
	}

	ts := int64(msg.info.Timestamp * 1000)
	eventType := event.EventMessage
	if msg.sendAsSticker {
		eventType = event.EventSticker
	}
	resp, err := portal.sendMessage(intent, eventType, content, ts)
	if err != nil {
		portal.log.Errorfln("Failed to handle message %s: %v", msg.info.Id, err)
		return true
	}

	if len(msg.caption) > 0 {
		captionContent := &event.MessageEventContent{
			Body:    msg.caption,
			MsgType: event.MsgNotice,
		}

		portal.bridge.Formatter.ParseWhatsApp(captionContent, msg.context.MentionedJID)

		resp, err = portal.sendMessage(intent, event.EventMessage, captionContent, ts)
		if err != nil {
			portal.log.Warnfln("Failed to handle caption of message %s: %v", msg.info.Id, err)
		}
	}

	portal.finishHandling(source, msg.info.Source, resp.EventID)
	return true
}

func makeMessageID() *string {
	b := make([]byte, 10)
	rand.Read(b)
	str := strings.ToUpper(hex.EncodeToString(b))
	return &str
}

func (portal *Portal) downloadThumbnail(content *event.MessageEventContent, id id.EventID) []byte {
	if len(content.GetInfo().ThumbnailURL) == 0 {
		return nil
	}
	mxc, err := content.GetInfo().ThumbnailURL.Parse()
	if err != nil {
		portal.log.Errorln("Malformed thumbnail URL in %s: %v", id, err)
	}
	thumbnail, err := portal.MainIntent().DownloadBytes(mxc)
	if err != nil {
		portal.log.Errorln("Failed to download thumbnail in %s: %v", id, err)
		return nil
	}
	thumbnailType := http.DetectContentType(thumbnail)
	var img image.Image
	switch thumbnailType {
	case "image/png":
		img, err = png.Decode(bytes.NewReader(thumbnail))
	case "image/gif":
		img, err = gif.Decode(bytes.NewReader(thumbnail))
	case "image/jpeg":
		return thumbnail
	default:
		return nil
	}
	var buf bytes.Buffer
	err = jpeg.Encode(&buf, img, &jpeg.Options{
		Quality: jpeg.DefaultQuality,
	})
	if err != nil {
		portal.log.Errorln("Failed to re-encode thumbnail in %s: %v", id, err)
		return nil
	}
	return buf.Bytes()
}

func (portal *Portal) convertGifToVideo(gif []byte) ([]byte, error) {
	dir, err := ioutil.TempDir("", "gif-convert-*")
	if err != nil {
		return nil, fmt.Errorf("failed to make temp dir: %w", err)
	}
	defer os.RemoveAll(dir)

	inputFile, err := os.OpenFile(filepath.Join(dir, "input.gif"), os.O_CREATE|os.O_EXCL|os.O_WRONLY, 0600)
	if err != nil {
		return nil, fmt.Errorf("failed open input file: %w", err)
	}
	_, err = inputFile.Write(gif)
	if err != nil {
		_ = inputFile.Close()
		return nil, fmt.Errorf("failed to write gif to input file: %w", err)
	}
	_ = inputFile.Close()

	outputFileName := filepath.Join(dir, "output.mp4")
	cmd := exec.Command("ffmpeg", "-hide_banner", "-loglevel", "warning",
		"-f", "gif", "-i", inputFile.Name(),
		"-pix_fmt", "yuv420p", "-c:v", "libx264", "-movflags", "+faststart",
		"-filter:v", "crop='floor(in_w/2)*2:floor(in_h/2)*2'",
		outputFileName)
	vcLog := portal.log.Sub("VideoConverter").Writer(log.LevelWarn)
	cmd.Stdout = vcLog
	cmd.Stderr = vcLog

	err = cmd.Run()
	if err != nil {
		return nil, fmt.Errorf("failed to run ffmpeg: %w", err)
	}
	outputFile, err := os.OpenFile(filepath.Join(dir, "output.mp4"), os.O_RDONLY, 0)
	if err != nil {
		return nil, fmt.Errorf("failed to open output file: %w", err)
	}
	defer func() {
		_ = outputFile.Close()
		_ = os.Remove(outputFile.Name())
	}()
	mp4, err := ioutil.ReadAll(outputFile)
	if err != nil {
		return nil, fmt.Errorf("failed to read mp4 from output file: %w", err)
	}
	return mp4, nil
}

func (portal *Portal) preprocessMatrixMedia(sender *User, relaybotFormatted bool, content *event.MessageEventContent, eventID id.EventID, mediaType whatsapp.MediaType) *MediaUpload {
	var caption string
	var mentionedJIDs []whatsapp.JID
	if relaybotFormatted {
		caption, mentionedJIDs = portal.bridge.Formatter.ParseMatrix(content.FormattedBody)
	}

	var file *event.EncryptedFileInfo
	rawMXC := content.URL
	if content.File != nil {
		file = content.File
		rawMXC = file.URL
	}
	mxc, err := rawMXC.Parse()
	if err != nil {
		portal.log.Errorln("Malformed content URL in %s: %v", eventID, err)
		return nil
	}
	data, err := portal.MainIntent().DownloadBytes(mxc)
	if err != nil {
		portal.log.Errorfln("Failed to download media in %s: %v", eventID, err)
		return nil
	}
	if file != nil {
		data, err = file.Decrypt(data)
		if err != nil {
			portal.log.Errorfln("Failed to decrypt media in %s: %v", eventID, err)
			return nil
		}
	}
	if mediaType == whatsapp.MediaVideo && content.GetInfo().MimeType == "image/gif" {
		data, err = portal.convertGifToVideo(data)
		if err != nil {
			portal.log.Errorfln("Failed to convert gif to mp4 in %s: %v", eventID, err)
			return nil
		}
		content.Info.MimeType = "video/mp4"
	}

	url, mediaKey, fileEncSHA256, fileSHA256, fileLength, err := sender.Conn.Upload(bytes.NewReader(data), mediaType)
	if err != nil {
		portal.log.Errorfln("Failed to upload media in %s: %v", eventID, err)
		return nil
	}

	return &MediaUpload{
		Caption:       caption,
		MentionedJIDs: mentionedJIDs,
		URL:           url,
		MediaKey:      mediaKey,
		FileEncSHA256: fileEncSHA256,
		FileSHA256:    fileSHA256,
		FileLength:    fileLength,
		Thumbnail:     portal.downloadThumbnail(content, eventID),
	}
}

type MediaUpload struct {
	Caption       string
	MentionedJIDs []whatsapp.JID
	URL           string
	MediaKey      []byte
	FileEncSHA256 []byte
	FileSHA256    []byte
	FileLength    uint64
	Thumbnail     []byte
}

func (portal *Portal) sendMatrixConnectionError(sender *User, eventID id.EventID) bool {
	if !sender.HasSession() {
		portal.log.Debugln("Ignoring event", eventID, "from", sender.MXID, "as user has no session")
		return true
	} else if !sender.IsConnected() {
		inRoom := ""
		if portal.IsPrivateChat() {
			inRoom = " in your management room"
		}
		if sender.IsLoginInProgress() {
			portal.log.Debugln("Waiting for connection before handling event", eventID, "from", sender.MXID)
			sender.Conn.WaitForLogin()
			if sender.IsConnected() {
				return false
			}
		}
		reconnect := fmt.Sprintf("Use `%s reconnect`%s to reconnect.", portal.bridge.Config.Bridge.CommandPrefix, inRoom)
		portal.log.Debugln("Ignoring event", eventID, "from", sender.MXID, "as user is not connected")
		msg := format.RenderMarkdown("\u26a0 You are not connected to WhatsApp, so your message was not bridged. "+reconnect, true, false)
		msg.MsgType = event.MsgNotice
		_, err := portal.sendMainIntentMessage(msg)
		if err != nil {
			portal.log.Errorln("Failed to send bridging failure message:", err)
		}
		return true
	}
	return false
}

func (portal *Portal) addRelaybotFormat(sender *User, content *event.MessageEventContent) bool {
	member := portal.MainIntent().Member(portal.MXID, sender.MXID)
	if len(member.Displayname) == 0 {
		member.Displayname = string(sender.MXID)
	}

	if content.Format != event.FormatHTML {
		content.FormattedBody = strings.Replace(html.EscapeString(content.Body), "\n", "<br/>", -1)
		content.Format = event.FormatHTML
	}
	data, err := portal.bridge.Config.Bridge.Relaybot.FormatMessage(content, sender.MXID, member)
	if err != nil {
		portal.log.Errorln("Failed to apply relaybot format:", err)
	}
	content.FormattedBody = data
	return true
}

func addCodecToMime(mimeType, codec string) string {
	mediaType, params, err := mime.ParseMediaType(mimeType)
	if err != nil {
		return mimeType
	}
	if _, ok := params["codecs"]; !ok {
		params["codecs"] = codec
	}
	return mime.FormatMediaType(mediaType, params)
}

func parseGeoURI(uri string) (lat, long float64, err error) {
	if !strings.HasPrefix(uri, "geo:") {
		err = fmt.Errorf("uri doesn't have geo: prefix")
		return
	}
	// Remove geo: prefix and anything after ;
	coordinates := strings.Split(strings.TrimPrefix(uri, "geo:"), ";")[0]

	if splitCoordinates := strings.Split(coordinates, ","); len(splitCoordinates) != 2 {
		err = fmt.Errorf("didn't find exactly two numbers separated by a comma")
	} else if lat, err = strconv.ParseFloat(splitCoordinates[0], 64); err != nil {
		err = fmt.Errorf("latitude is not a number: %w", err)
	} else if long, err = strconv.ParseFloat(splitCoordinates[1], 64); err != nil {
		err = fmt.Errorf("longitude is not a number: %w", err)
	}
	return
}

func fallbackQuoteContent() *waProto.Message {
	blankString := ""
	return &waProto.Message{
		Conversation: &blankString,
	}
}

func (portal *Portal) convertMatrixMessage(sender *User, evt *event.Event) (*waProto.WebMessageInfo, *User) {
	content, ok := evt.Content.Parsed.(*event.MessageEventContent)
	if !ok {
		portal.log.Debugfln("Failed to handle event %s: unexpected parsed content type %T", evt.ID, evt.Content.Parsed)
		return nil, sender
	}

	ts := uint64(evt.Timestamp / 1000)
	status := waProto.WebMessageInfo_PENDING
	trueVal := true
	info := &waProto.WebMessageInfo{
		Key: &waProto.MessageKey{
			FromMe:    &trueVal,
			Id:        makeMessageID(),
			RemoteJid: &portal.Key.JID,
		},
		MessageTimestamp:    &ts,
		MessageC2STimestamp: &ts,
		Message:             &waProto.Message{},
		Status:              &status,
	}
	ctxInfo := &waProto.ContextInfo{}
	replyToID := content.GetReplyTo()
	if len(replyToID) > 0 {
		content.RemoveReplyFallback()
		msg := portal.bridge.DB.Message.GetByMXID(replyToID)
		if msg != nil {
			ctxInfo.StanzaId = &msg.JID
			ctxInfo.Participant = &msg.Sender
			// Using blank content here seems to work fine on all official WhatsApp apps.
			// Getting the content from the phone would be possible, but it's complicated.
			// https://github.com/mautrix/whatsapp/commit/b3312bc663772aa274cea90ffa773da2217bb5e0
			ctxInfo.QuotedMessage = fallbackQuoteContent()
		}
	}
	relaybotFormatted := false
	if sender.NeedsRelaybot(portal) {
		if !portal.HasRelaybot() {
			if sender.HasSession() {
				portal.log.Debugln("Database says", sender.MXID, "not in chat and no relaybot, but trying to send anyway")
			} else {
				portal.log.Debugln("Ignoring message from", sender.MXID, "in chat with no relaybot")
				return nil, sender
			}
		} else {
			relaybotFormatted = portal.addRelaybotFormat(sender, content)
			sender = portal.bridge.Relaybot
		}
	}
	if evt.Type == event.EventSticker {
		content.MsgType = event.MsgImage
	}
	if content.MsgType == event.MsgImage && content.GetInfo().MimeType == "image/gif" {
		content.MsgType = event.MsgVideo
	}

	switch content.MsgType {
	case event.MsgText, event.MsgEmote, event.MsgNotice:
		text := content.Body
		if content.MsgType == event.MsgNotice && !portal.bridge.Config.Bridge.BridgeNotices {
			return nil, sender
		}
		if content.Format == event.FormatHTML {
			text, ctxInfo.MentionedJid = portal.bridge.Formatter.ParseMatrix(content.FormattedBody)
		}
		if content.MsgType == event.MsgEmote && !relaybotFormatted {
			text = "/me " + text
		}
		if ctxInfo.StanzaId != nil || ctxInfo.MentionedJid != nil {
			info.Message.ExtendedTextMessage = &waProto.ExtendedTextMessage{
				Text:        &text,
				ContextInfo: ctxInfo,
			}
		} else {
			info.Message.Conversation = &text
		}
	case event.MsgImage:
		media := portal.preprocessMatrixMedia(sender, relaybotFormatted, content, evt.ID, whatsapp.MediaImage)
		if media == nil {
			return nil, sender
		}
		ctxInfo.MentionedJid = media.MentionedJIDs
		info.Message.ImageMessage = &waProto.ImageMessage{
			ContextInfo:   ctxInfo,
			Caption:       &media.Caption,
			JpegThumbnail: media.Thumbnail,
			Url:           &media.URL,
			MediaKey:      media.MediaKey,
			Mimetype:      &content.GetInfo().MimeType,
			FileEncSha256: media.FileEncSHA256,
			FileSha256:    media.FileSHA256,
			FileLength:    &media.FileLength,
		}
	case event.MsgVideo:
		gifPlayback := content.GetInfo().MimeType == "image/gif"
		media := portal.preprocessMatrixMedia(sender, relaybotFormatted, content, evt.ID, whatsapp.MediaVideo)
		if media == nil {
			return nil, sender
		}
		duration := uint32(content.GetInfo().Duration / 1000)
		ctxInfo.MentionedJid = media.MentionedJIDs
		info.Message.VideoMessage = &waProto.VideoMessage{
			ContextInfo:   ctxInfo,
			Caption:       &media.Caption,
			JpegThumbnail: media.Thumbnail,
			Url:           &media.URL,
			MediaKey:      media.MediaKey,
			Mimetype:      &content.GetInfo().MimeType,
			GifPlayback:   &gifPlayback,
			Seconds:       &duration,
			FileEncSha256: media.FileEncSHA256,
			FileSha256:    media.FileSHA256,
			FileLength:    &media.FileLength,
		}
	case event.MsgAudio:
		media := portal.preprocessMatrixMedia(sender, relaybotFormatted, content, evt.ID, whatsapp.MediaAudio)
		if media == nil {
			return nil, sender
		}
		duration := uint32(content.GetInfo().Duration / 1000)
		info.Message.AudioMessage = &waProto.AudioMessage{
			ContextInfo:   ctxInfo,
			Url:           &media.URL,
			MediaKey:      media.MediaKey,
			Mimetype:      &content.GetInfo().MimeType,
			Seconds:       &duration,
			FileEncSha256: media.FileEncSHA256,
			FileSha256:    media.FileSHA256,
			FileLength:    &media.FileLength,
		}
		_, isMSC3245Voice := evt.Content.Raw["org.matrix.msc3245.voice"]
		_, isMSC2516Voice := evt.Content.Raw["org.matrix.msc2516.voice"]
		if isMSC3245Voice || isMSC2516Voice {
			info.Message.AudioMessage.Ptt = &trueVal
			// hacky hack to add the codecs param that whatsapp seems to require
			mimeWithCodec := addCodecToMime(content.GetInfo().MimeType, "opus")
			info.Message.AudioMessage.Mimetype = &mimeWithCodec
		}
	case event.MsgFile:
		media := portal.preprocessMatrixMedia(sender, relaybotFormatted, content, evt.ID, whatsapp.MediaDocument)
		if media == nil {
			return nil, sender
		}
		info.Message.DocumentMessage = &waProto.DocumentMessage{
			ContextInfo:   ctxInfo,
			Url:           &media.URL,
			Title:         &content.Body,
			FileName:      &content.Body,
			MediaKey:      media.MediaKey,
			Mimetype:      &content.GetInfo().MimeType,
			FileEncSha256: media.FileEncSHA256,
			FileSha256:    media.FileSHA256,
			FileLength:    &media.FileLength,
		}
	case event.MsgLocation:
		lat, long, err := parseGeoURI(content.GeoURI)
		if err != nil {
			portal.log.Debugfln("Invalid geo URI on Matrix event %s: %v", evt.ID, err)
			return nil, sender
		}
		info.Message.LocationMessage = &waProto.LocationMessage{
			DegreesLatitude:  &lat,
			DegreesLongitude: &long,
			Comment:          &content.Body,
			ContextInfo:      ctxInfo,
		}
	default:
		portal.log.Debugfln("Unhandled Matrix event %s: unknown msgtype %s", evt.ID, content.MsgType)
		return nil, sender
	}
	return info, sender
}

func (portal *Portal) wasMessageSent(sender *User, id string) bool {
	_, err := sender.Conn.LoadMessagesAfter(portal.Key.JID, id, true, 0)
	if err != nil {
		if err != whatsapp.ErrServerRespondedWith404 {
			portal.log.Warnfln("Failed to check if message was bridged without response: %v", err)
		}
		return false
	}
	return true
}

func (portal *Portal) sendErrorMessage(message string, confirmed bool) id.EventID {
	certainty := "may not have been"
	if confirmed {
		certainty = "was not"
	}
	resp, err := portal.sendMainIntentMessage(event.MessageEventContent{
		MsgType: event.MsgNotice,
		Body:    fmt.Sprintf("\u26a0 Your message %s bridged: %v", certainty, message),
	})
	if err != nil {
		portal.log.Warnfln("Failed to send bridging error message:", err)
		return ""
	}
	return resp.EventID
}

func (portal *Portal) sendDeliveryReceipt(eventID id.EventID) {
	if portal.bridge.Config.Bridge.DeliveryReceipts {
		err := portal.bridge.Bot.MarkRead(portal.MXID, eventID)
		if err != nil {
			portal.log.Debugfln("Failed to send delivery receipt for %s: %v", eventID, err)
		}
	}
}

func (portal *Portal) HandleMatrixMessage(sender *User, evt *event.Event) {
<<<<<<< HEAD
	if portal.bridge.PuppetActivity.isBlocked {
		portal.log.Warnln("Bridge is blocking messages")
		return
	}
	if !portal.HasRelaybot() && ((portal.IsPrivateChat() && sender.JID != portal.Key.Receiver) ||
		portal.sendMatrixConnectionError(sender, evt.ID)) {
=======
	if !portal.HasRelaybot() &&
		((portal.IsPrivateChat() && sender.JID != portal.Key.Receiver) ||
			portal.sendMatrixConnectionError(sender, evt.ID)) {
>>>>>>> f7b387a4
		return
	}
	portal.log.Debugfln("Received event %s", evt.ID)
	info, sender := portal.convertMatrixMessage(sender, evt)
	if info == nil {
		return
	}
	dbMsg := portal.markHandled(sender, info, evt.ID, false)
	portal.sendRaw(sender, evt, info, dbMsg)
}

func (portal *Portal) sendRaw(sender *User, evt *event.Event, info *waProto.WebMessageInfo, dbMsg *database.Message) {
	portal.log.Debugln("Sending event", evt.ID, "to WhatsApp", info.Key.GetId())
	errChan := make(chan error, 1)
	go sender.Conn.SendRaw(info, errChan)

	var err error
	var errorEventID id.EventID
	select {
	case err = <-errChan:
	case <-time.After(time.Duration(portal.bridge.Config.Bridge.ConnectionTimeout) * time.Second):
		if portal.bridge.Config.Bridge.FetchMessageOnTimeout && portal.wasMessageSent(sender, info.Key.GetId()) {
			portal.log.Debugln("Matrix event %s was bridged, but response didn't arrive within timeout")
			portal.sendDeliveryReceipt(evt.ID)
		} else {
			portal.log.Warnfln("Response when bridging Matrix event %s is taking long to arrive", evt.ID)
			errorEventID = portal.sendErrorMessage("message sending timed out", false)
		}
		err = <-errChan
	}
	if err != nil {
		var statusErr whatsapp.StatusResponse
		errors.As(err, &statusErr)
		var confirmed bool
		var errMsg string
		switch statusErr.Status {
		case 400:
			portal.log.Errorfln("400 response handling Matrix event %s: %+v", evt.ID, statusErr.Extra)
			errMsg = "WhatsApp rejected the message (status code 400)."
			if info.Message.ImageMessage != nil || info.Message.VideoMessage != nil || info.Message.AudioMessage != nil || info.Message.DocumentMessage != nil {
				errMsg += " The attachment type you sent may be unsupported."
			}
			confirmed = true
		case 599:
			errMsg = "WhatsApp rate-limited the message (status code 599)."
		default:
			portal.log.Errorfln("Error handling Matrix event %s: %v", evt.ID, err)
			errMsg = err.Error()
		}
		portal.sendErrorMessage(errMsg, confirmed)
	} else {
		portal.log.Debugfln("Handled Matrix event %s", evt.ID)
		portal.sendDeliveryReceipt(evt.ID)
		dbMsg.MarkSent()
	}
	if errorEventID != "" {
		_, err = portal.MainIntent().RedactEvent(portal.MXID, errorEventID)
		if err != nil {
			portal.log.Warnfln("Failed to redact timeout warning message %s: %v", errorEventID, err)
		}
	}
}

func (portal *Portal) HandleMatrixRedaction(sender *User, evt *event.Event) {
	if portal.IsPrivateChat() && sender.JID != portal.Key.Receiver {
		return
	}

	msg := portal.bridge.DB.Message.GetByMXID(evt.Redacts)
	if msg == nil || msg.Sender != sender.JID {
		return
	}

	ts := uint64(evt.Timestamp / 1000)
	status := waProto.WebMessageInfo_PENDING
	protoMsgType := waProto.ProtocolMessage_REVOKE
	fromMe := true
	info := &waProto.WebMessageInfo{
		Key: &waProto.MessageKey{
			FromMe:    &fromMe,
			Id:        makeMessageID(),
			RemoteJid: &portal.Key.JID,
		},
		MessageTimestamp: &ts,
		Message: &waProto.Message{
			ProtocolMessage: &waProto.ProtocolMessage{
				Type: &protoMsgType,
				Key: &waProto.MessageKey{
					FromMe:    &fromMe,
					Id:        &msg.JID,
					RemoteJid: &portal.Key.JID,
				},
			},
		},
		Status: &status,
	}
	errChan := make(chan error, 1)
	go sender.Conn.SendRaw(info, errChan)

	var err error
	select {
	case err = <-errChan:
	case <-time.After(time.Duration(portal.bridge.Config.Bridge.ConnectionTimeout) * time.Second):
		portal.log.Warnfln("Response when bridging Matrix redaction %s is taking long to arrive", evt.ID)
		err = <-errChan
	}
	if err != nil {
		portal.log.Errorfln("Error handling Matrix redaction %s: %v", evt.ID, err)
	} else {
		portal.log.Debugln("Handled Matrix redaction %s of %s", evt.ID, evt.Redacts)
		portal.sendDeliveryReceipt(evt.ID)
	}
}

func (portal *Portal) Delete() {
	portal.Portal.Delete()
	portal.bridge.portalsLock.Lock()
	delete(portal.bridge.portalsByJID, portal.Key)
	if len(portal.MXID) > 0 {
		delete(portal.bridge.portalsByMXID, portal.MXID)
	}
	portal.bridge.portalsLock.Unlock()
}

func (portal *Portal) GetMatrixUsers() ([]id.UserID, error) {
	members, err := portal.MainIntent().JoinedMembers(portal.MXID)
	if err != nil {
		return nil, fmt.Errorf("failed to get member list: %w", err)
	}
	var users []id.UserID
	for userID := range members.Joined {
		_, isPuppet := portal.bridge.ParsePuppetMXID(userID)
		if !isPuppet && userID != portal.bridge.Bot.UserID {
			users = append(users, userID)
		}
	}
	return users, nil
}

func (portal *Portal) CleanupIfEmpty() {
	users, err := portal.GetMatrixUsers()
	if err != nil {
		portal.log.Errorfln("Failed to get Matrix user list to determine if portal needs to be cleaned up: %v", err)
		return
	}

	if len(users) == 0 {
		portal.log.Infoln("Room seems to be empty, cleaning up...")
		portal.Delete()
		portal.Cleanup(false)
	}
}

func (portal *Portal) Cleanup(puppetsOnly bool) {
	if len(portal.MXID) == 0 {
		return
	}
	if portal.IsPrivateChat() {
		_, err := portal.MainIntent().LeaveRoom(portal.MXID)
		if err != nil {
			portal.log.Warnln("Failed to leave private chat portal with main intent:", err)
		}
		return
	}
	intent := portal.MainIntent()
	members, err := intent.JoinedMembers(portal.MXID)
	if err != nil {
		portal.log.Errorln("Failed to get portal members for cleanup:", err)
		return
	}
	for member := range members.Joined {
		if member == intent.UserID {
			continue
		}
		puppet := portal.bridge.GetPuppetByMXID(member)
		if puppet != nil {
			_, err = puppet.DefaultIntent().LeaveRoom(portal.MXID)
			if err != nil {
				portal.log.Errorln("Error leaving as puppet while cleaning up portal:", err)
			}
		} else if !puppetsOnly {
			_, err = intent.KickUser(portal.MXID, &mautrix.ReqKickUser{UserID: member, Reason: "Deleting portal"})
			if err != nil {
				portal.log.Errorln("Error kicking user while cleaning up portal:", err)
			}
		}
	}
	_, err = intent.LeaveRoom(portal.MXID)
	if err != nil {
		portal.log.Errorln("Error leaving with main intent while cleaning up portal:", err)
	}
}

func (portal *Portal) HandleMatrixLeave(sender *User) {
	if portal.IsPrivateChat() {
		portal.log.Debugln("User left private chat portal, cleaning up and deleting...")
		portal.Delete()
		portal.Cleanup(false)
		return
	} else if portal.bridge.Config.Bridge.BridgeMatrixLeave {
		// TODO should we somehow deduplicate this call if this leave was sent by the bridge?
		resp, err := sender.Conn.LeaveGroup(portal.Key.JID)
		if err != nil {
			portal.log.Errorfln("Failed to leave group as %s: %v", sender.MXID, err)
			return
		}
		portal.log.Infoln("Leave response:", <-resp)
	}
	portal.CleanupIfEmpty()
}

func (portal *Portal) HandleMatrixKick(sender *User, evt *event.Event) {
	puppet := portal.bridge.GetPuppetByMXID(id.UserID(evt.GetStateKey()))
	if puppet != nil {
		resp, err := sender.Conn.RemoveMember(portal.Key.JID, []string{puppet.JID})
		if err != nil {
			portal.log.Errorfln("Failed to kick %s from group as %s: %v", puppet.JID, sender.MXID, err)
			return
		}
		portal.log.Infoln("Kick %s response: %s", puppet.JID, <-resp)
	}
}

func (portal *Portal) HandleMatrixInvite(sender *User, evt *event.Event) {
	puppet := portal.bridge.GetPuppetByMXID(id.UserID(evt.GetStateKey()))
	if puppet != nil {
		resp, err := sender.Conn.AddMember(portal.Key.JID, []string{puppet.JID})
		if err != nil {
			portal.log.Errorfln("Failed to add %s to group as %s: %v", puppet.JID, sender.MXID, err)
			return
		}
		portal.log.Infofln("Add %s response: %s", puppet.JID, <-resp)
	}
}

func (portal *Portal) HandleMatrixMeta(sender *User, evt *event.Event) {
	var resp <-chan string
	var err error
	switch content := evt.Content.Parsed.(type) {
	case *event.RoomNameEventContent:
		if content.Name == portal.Name {
			return
		}
		portal.Name = content.Name
		resp, err = sender.Conn.UpdateGroupSubject(content.Name, portal.Key.JID)
	case *event.TopicEventContent:
		if content.Topic == portal.Topic {
			return
		}
		portal.Topic = content.Topic
		resp, err = sender.Conn.UpdateGroupDescription(sender.JID, portal.Key.JID, content.Topic)
	case *event.RoomAvatarEventContent:
		return
	}
	if err != nil {
		portal.log.Errorln("Failed to update metadata:", err)
	} else {
		out := <-resp
		portal.log.Debugln("Successfully updated metadata:", out)
	}
}<|MERGE_RESOLUTION|>--- conflicted
+++ resolved
@@ -681,7 +681,7 @@
 	inviteContent := event.Content{
 		Parsed: &event.MemberEventContent{
 			Membership: event.MembershipInvite,
-			IsDirect: portal.IsPrivateChat(),
+			IsDirect:   portal.IsPrivateChat(),
 		},
 		Raw: map[string]interface{}{},
 	}
@@ -2304,18 +2304,13 @@
 }
 
 func (portal *Portal) HandleMatrixMessage(sender *User, evt *event.Event) {
-<<<<<<< HEAD
 	if portal.bridge.PuppetActivity.isBlocked {
 		portal.log.Warnln("Bridge is blocking messages")
 		return
 	}
-	if !portal.HasRelaybot() && ((portal.IsPrivateChat() && sender.JID != portal.Key.Receiver) ||
-		portal.sendMatrixConnectionError(sender, evt.ID)) {
-=======
 	if !portal.HasRelaybot() &&
 		((portal.IsPrivateChat() && sender.JID != portal.Key.Receiver) ||
 			portal.sendMatrixConnectionError(sender, evt.ID)) {
->>>>>>> f7b387a4
 		return
 	}
 	portal.log.Debugfln("Received event %s", evt.ID)
