// mautrix-whatsapp - A Matrix-WhatsApp puppeting bridge.
// Copyright (C) 2022 Tulir Asokan
//
// This program is free software: you can redistribute it and/or modify
// it under the terms of the GNU Affero General Public License as published by
// the Free Software Foundation, either version 3 of the License, or
// (at your option) any later version.
//
// This program is distributed in the hope that it will be useful,
// but WITHOUT ANY WARRANTY; without even the implied warranty of
// MERCHANTABILITY or FITNESS FOR A PARTICULAR PURPOSE.  See the
// GNU Affero General Public License for more details.
//
// You should have received a copy of the GNU Affero General Public License
// along with this program.  If not, see <https://www.gnu.org/licenses/>.

package main

import (
	"context"
	"crypto/hmac"
	"crypto/sha256"
	"encoding/binary"
	"encoding/json"
	"errors"
	"fmt"
	"math"
	"math/rand"
	"net/http"
	"strconv"
	"strings"
	"sync"
	"time"

	log "maunium.net/go/maulogger/v2"

	"maunium.net/go/mautrix"
	"maunium.net/go/mautrix/appservice"
	"maunium.net/go/mautrix/bridge"
	"maunium.net/go/mautrix/bridge/bridgeconfig"
	"maunium.net/go/mautrix/event"
	"maunium.net/go/mautrix/format"
	"maunium.net/go/mautrix/id"
	"maunium.net/go/mautrix/pushrules"

	"go.mau.fi/whatsmeow"
	"go.mau.fi/whatsmeow/appstate"
	waProto "go.mau.fi/whatsmeow/binary/proto"
	"go.mau.fi/whatsmeow/store"
	"go.mau.fi/whatsmeow/types"
	"go.mau.fi/whatsmeow/types/events"
	waLog "go.mau.fi/whatsmeow/util/log"

	"maunium.net/go/mautrix-whatsapp/database"
)

type User struct {
	*database.User
	Client  *whatsmeow.Client
	Session *store.Device

	bridge *WABridge
	log    log.Logger

	Admin            bool
	Whitelisted      bool
	RelayWhitelisted bool
	PermissionLevel  bridgeconfig.PermissionLevel

	mgmtCreateLock  sync.Mutex
	spaceCreateLock sync.Mutex
	connLock        sync.Mutex

	historySyncs chan *events.HistorySync
	lastPresence types.Presence

	historySyncLoopsStarted bool
	spaceMembershipChecked  bool
	lastPhoneOfflineWarning time.Time

	groupListCache     []*types.GroupInfo
	groupListCacheLock sync.Mutex
	groupListCacheTime time.Time

	BackfillQueue *BackfillQueue
	BridgeState   *bridge.BridgeStateQueue

	resyncQueue     map[types.JID]resyncQueueItem
	resyncQueueLock sync.Mutex
	nextResync      time.Time
}

type resyncQueueItem struct {
	portal *Portal
	puppet *Puppet
}

func (br *WABridge) getUserByMXID(userID id.UserID, onlyIfExists bool) *User {
	_, isPuppet := br.ParsePuppetMXID(userID)
	if isPuppet || userID == br.Bot.UserID {
		return nil
	}
	br.usersLock.Lock()
	defer br.usersLock.Unlock()
	user, ok := br.usersByMXID[userID]
	if !ok {
		userIDPtr := &userID
		if onlyIfExists {
			userIDPtr = nil
		}
		return br.loadDBUser(br.DB.User.GetByMXID(userID), userIDPtr)
	}
	return user
}

func (br *WABridge) GetUserByMXID(userID id.UserID) *User {
	return br.getUserByMXID(userID, false)
}

func (br *WABridge) GetIUser(userID id.UserID, create bool) bridge.User {
	u := br.getUserByMXID(userID, !create)
	if u == nil {
		return nil
	}
	return u
}

func (user *User) GetPermissionLevel() bridgeconfig.PermissionLevel {
	return user.PermissionLevel
}

func (user *User) GetManagementRoomID() id.RoomID {
	return user.ManagementRoom
}

func (user *User) GetMXID() id.UserID {
	return user.MXID
}

func (user *User) GetCommandState() map[string]interface{} {
	return nil
}

func (br *WABridge) GetUserByMXIDIfExists(userID id.UserID) *User {
	return br.getUserByMXID(userID, true)
}

func (br *WABridge) GetUserByJID(jid types.JID) *User {
	br.usersLock.Lock()
	defer br.usersLock.Unlock()
	user, ok := br.usersByUsername[jid.User]
	if !ok {
		return br.loadDBUser(br.DB.User.GetByUsername(jid.User), nil)
	}
	return user
}

func (user *User) addToJIDMap() {
	user.bridge.usersLock.Lock()
	user.bridge.usersByUsername[user.JID.User] = user
	user.bridge.usersLock.Unlock()
}

func (user *User) removeFromJIDMap(state bridge.State) {
	user.bridge.usersLock.Lock()
	jidUser, ok := user.bridge.usersByUsername[user.JID.User]
	if ok && user == jidUser {
		delete(user.bridge.usersByUsername, user.JID.User)
	}
	user.bridge.usersLock.Unlock()
	user.bridge.Metrics.TrackLoginState(user.JID, false)
	user.BridgeState.Send(state)
}

func (br *WABridge) GetAllUsers() []*User {
	br.usersLock.Lock()
	defer br.usersLock.Unlock()
	dbUsers := br.DB.User.GetAll()
	output := make([]*User, len(dbUsers))
	for index, dbUser := range dbUsers {
		user, ok := br.usersByMXID[dbUser.MXID]
		if !ok {
			user = br.loadDBUser(dbUser, nil)
		}
		output[index] = user
	}
	return output
}

func (br *WABridge) loadDBUser(dbUser *database.User, mxid *id.UserID) *User {
	if dbUser == nil {
		if mxid == nil {
			return nil
		}
		dbUser = br.DB.User.New()
		dbUser.MXID = *mxid
		dbUser.Insert()
	}
	user := br.NewUser(dbUser)
	br.usersByMXID[user.MXID] = user
	if !user.JID.IsEmpty() {
		var err error
		user.Session, err = br.WAContainer.GetDevice(user.JID)
		if err != nil {
			user.log.Errorfln("Failed to load user's whatsapp session: %v", err)
		} else if user.Session == nil {
			user.log.Warnfln("Didn't find session data for %s, treating user as logged out", user.JID)
			user.JID = types.EmptyJID
			user.Update()
		} else {
			user.Session.Log = &waLogger{user.log.Sub("Session")}
			br.usersByUsername[user.JID.User] = user
		}
	}
	if len(user.ManagementRoom) > 0 {
		br.managementRooms[user.ManagementRoom] = user
	}
	return user
}

func (br *WABridge) NewUser(dbUser *database.User) *User {
	user := &User{
		User:   dbUser,
		bridge: br,
		log:    br.Log.Sub("User").Sub(string(dbUser.MXID)),

		historySyncs: make(chan *events.HistorySync, 32),
		lastPresence: types.PresenceUnavailable,

		resyncQueue: make(map[types.JID]resyncQueueItem),
	}

	user.PermissionLevel = user.bridge.Config.Bridge.Permissions.Get(user.MXID)
	user.RelayWhitelisted = user.PermissionLevel >= bridgeconfig.PermissionLevelRelay
	user.Whitelisted = user.PermissionLevel >= bridgeconfig.PermissionLevelUser
	user.Admin = user.PermissionLevel >= bridgeconfig.PermissionLevelAdmin
	user.BridgeState = br.NewBridgeStateQueue(user, user.log)
	go user.puppetResyncLoop()
	return user
}

const resyncMinInterval = 7 * 24 * time.Hour
const resyncLoopInterval = 4 * time.Hour

func (user *User) puppetResyncLoop() {
	user.nextResync = time.Now().Add(resyncLoopInterval).Add(-time.Duration(rand.Intn(3600)) * time.Second)
	for {
		time.Sleep(user.nextResync.Sub(time.Now()))
		user.nextResync = time.Now().Add(resyncLoopInterval)
		user.doPuppetResync()
	}
}

func (user *User) EnqueuePuppetResync(puppet *Puppet) {
	if puppet.LastSync.Add(resyncMinInterval).After(time.Now()) {
		return
	}
	user.resyncQueueLock.Lock()
	if _, exists := user.resyncQueue[puppet.JID]; !exists {
		user.resyncQueue[puppet.JID] = resyncQueueItem{puppet: puppet}
		user.log.Debugfln("Enqueued resync for %s (next sync in %s)", puppet.JID, user.nextResync.Sub(time.Now()))
	}
	user.resyncQueueLock.Unlock()
}

func (user *User) EnqueuePortalResync(portal *Portal) {
	if !portal.IsGroupChat() || portal.LastSync.Add(resyncMinInterval).After(time.Now()) {
		return
	}
	user.resyncQueueLock.Lock()
	if _, exists := user.resyncQueue[portal.Key.JID]; !exists {
		user.resyncQueue[portal.Key.JID] = resyncQueueItem{portal: portal}
		user.log.Debugfln("Enqueued resync for %s (next sync in %s)", portal.Key.JID, user.nextResync.Sub(time.Now()))
	}
	user.resyncQueueLock.Unlock()
}

func (user *User) doPuppetResync() {
	if !user.IsLoggedIn() {
		return
	}
	user.resyncQueueLock.Lock()
	if len(user.resyncQueue) == 0 {
		user.resyncQueueLock.Unlock()
		return
	}
	queue := user.resyncQueue
	user.resyncQueue = make(map[types.JID]resyncQueueItem)
	user.resyncQueueLock.Unlock()
	var puppetJIDs []types.JID
	var puppets []*Puppet
	var portals []*Portal
	for jid, item := range queue {
		var lastSync time.Time
		if item.puppet != nil {
			lastSync = item.puppet.LastSync
		} else if item.portal != nil {
			lastSync = item.portal.LastSync
		}
		if lastSync.Add(resyncMinInterval).After(time.Now()) {
			user.log.Debugfln("Not resyncing %s, last sync was %s ago", jid, time.Now().Sub(lastSync))
			continue
		}
		if item.puppet != nil {
			puppets = append(puppets, item.puppet)
			puppetJIDs = append(puppetJIDs, jid)
		} else if item.portal != nil {
			portals = append(portals, item.portal)
		}
	}
	for _, portal := range portals {
		groupInfo, err := user.Client.GetGroupInfo(portal.Key.JID)
		if err != nil {
			user.log.Warnfln("Failed to get group info for %s to do background sync: %v", portal.Key.JID, err)
		} else {
			user.log.Debugfln("Doing background sync for %s", portal.Key.JID)
			portal.UpdateMatrixRoom(user, groupInfo)
		}
	}
	if len(puppetJIDs) == 0 {
		return
	}
	user.log.Debugfln("Doing background sync for users: %+v", puppetJIDs)
	infos, err := user.Client.GetUserInfo(puppetJIDs)
	if err != nil {
		user.log.Errorfln("Error getting user info for background sync: %v", err)
		return
	}
	for _, puppet := range puppets {
		info, ok := infos[puppet.JID]
		if !ok {
			user.log.Warnfln("Didn't get info for %s in background sync", puppet.JID)
			continue
		}
		var contactPtr *types.ContactInfo
		contact, err := user.Session.Contacts.GetContact(puppet.JID)
		if err != nil {
			user.log.Warnfln("Failed to get contact info for %s in background sync: %v", puppet.JID, err)
		} else if contact.Found {
			contactPtr = &contact
		}
		puppet.Sync(user, contactPtr, info.PictureID != "" && info.PictureID != puppet.Avatar, true)
	}
}

func (user *User) ensureInvited(intent *appservice.IntentAPI, roomID id.RoomID, isDirect bool) (ok bool) {
	extraContent := make(map[string]interface{})
	if isDirect {
		extraContent["is_direct"] = true
	}
	customPuppet := user.bridge.GetPuppetByCustomMXID(user.MXID)
	if customPuppet != nil && customPuppet.CustomIntent() != nil {
		extraContent["fi.mau.will_auto_accept"] = true
	}
	_, err := intent.InviteUser(roomID, &mautrix.ReqInviteUser{UserID: user.MXID}, extraContent)
	var httpErr mautrix.HTTPError
	if err != nil && errors.As(err, &httpErr) && httpErr.RespError != nil && strings.Contains(httpErr.RespError.Err, "is already in the room") {
		user.bridge.StateStore.SetMembership(roomID, user.MXID, event.MembershipJoin)
		ok = true
		return
	} else if err != nil {
		user.log.Warnfln("Failed to invite user to %s: %v", roomID, err)
	} else {
		ok = true
	}

	if customPuppet != nil && customPuppet.CustomIntent() != nil {
		err = customPuppet.CustomIntent().EnsureJoined(roomID, appservice.EnsureJoinedParams{IgnoreCache: true})
		if err != nil {
			user.log.Warnfln("Failed to auto-join %s: %v", roomID, err)
			ok = false
		} else {
			ok = true
		}
	}
	return
}

func (user *User) GetSpaceRoom() id.RoomID {
	if !user.bridge.Config.Bridge.PersonalFilteringSpaces {
		return ""
	}

	if len(user.SpaceRoom) == 0 {
		user.spaceCreateLock.Lock()
		defer user.spaceCreateLock.Unlock()
		if len(user.SpaceRoom) > 0 {
			return user.SpaceRoom
		}

		resp, err := user.bridge.Bot.CreateRoom(&mautrix.ReqCreateRoom{
			Visibility: "private",
			Name:       "WhatsApp",
			Topic:      "Your WhatsApp bridged chats",
			InitialState: []*event.Event{{
				Type: event.StateRoomAvatar,
				Content: event.Content{
					Parsed: &event.RoomAvatarEventContent{
						URL: user.bridge.Config.AppService.Bot.ParsedAvatar,
					},
				},
			}},
			CreationContent: map[string]interface{}{
				"type": event.RoomTypeSpace,
			},
			PowerLevelOverride: &event.PowerLevelsEventContent{
				Users: map[id.UserID]int{
					user.bridge.Bot.UserID: 9001,
					user.MXID:              50,
				},
			},
		})

		if err != nil {
			user.log.Errorln("Failed to auto-create space room:", err)
		} else {
			user.SpaceRoom = resp.RoomID
			user.Update()
			user.ensureInvited(user.bridge.Bot, user.SpaceRoom, false)
		}
	} else if !user.spaceMembershipChecked && !user.bridge.StateStore.IsInRoom(user.SpaceRoom, user.MXID) {
		user.ensureInvited(user.bridge.Bot, user.SpaceRoom, false)
	}
	user.spaceMembershipChecked = true

	return user.SpaceRoom
}

func (user *User) GetManagementRoom() id.RoomID {
	if len(user.ManagementRoom) == 0 {
		user.mgmtCreateLock.Lock()
		defer user.mgmtCreateLock.Unlock()
		if len(user.ManagementRoom) > 0 {
			return user.ManagementRoom
		}
		creationContent := make(map[string]interface{})
		if !user.bridge.Config.Bridge.FederateRooms {
			creationContent["m.federate"] = false
		}
		resp, err := user.bridge.Bot.CreateRoom(&mautrix.ReqCreateRoom{
			Topic:           "WhatsApp bridge notices",
			IsDirect:        true,
			CreationContent: creationContent,
		})
		if err != nil {
			user.log.Errorln("Failed to auto-create management room:", err)
		} else {
			user.SetManagementRoom(resp.RoomID)
		}
	}
	return user.ManagementRoom
}

func (user *User) SetManagementRoom(roomID id.RoomID) {
	existingUser, ok := user.bridge.managementRooms[roomID]
	if ok {
		existingUser.ManagementRoom = ""
		existingUser.Update()
	}

	user.ManagementRoom = roomID
	user.bridge.managementRooms[user.ManagementRoom] = user
	user.Update()
}

type waLogger struct{ l log.Logger }

func (w *waLogger) Debugf(msg string, args ...interface{}) { w.l.Debugfln(msg, args...) }
func (w *waLogger) Infof(msg string, args ...interface{})  { w.l.Infofln(msg, args...) }
func (w *waLogger) Warnf(msg string, args ...interface{})  { w.l.Warnfln(msg, args...) }
func (w *waLogger) Errorf(msg string, args ...interface{}) { w.l.Errorfln(msg, args...) }
func (w *waLogger) Sub(module string) waLog.Logger         { return &waLogger{l: w.l.Sub(module)} }

var ErrAlreadyLoggedIn = errors.New("already logged in")

func (user *User) obfuscateJID(jid types.JID) string {
	// Turn the first 4 bytes of HMAC-SHA256(hs_token, phone) into a number and replace the middle of the actual phone with that deterministic random number.
	randomNumber := binary.BigEndian.Uint32(hmac.New(sha256.New, []byte(user.bridge.Config.AppService.HSToken)).Sum([]byte(jid.User))[:4])
	return fmt.Sprintf("+%s-%d-%s:%d", jid.User[:1], randomNumber, jid.User[len(jid.User)-2:], jid.Device)
}

func (user *User) createClient(sess *store.Device) {
	user.Client = whatsmeow.NewClient(sess, &waLogger{user.log.Sub("Client")})
	user.Client.AddEventHandler(user.HandleEvent)
	user.Client.SetForceActiveDeliveryReceipts(user.bridge.Config.Bridge.ForceActiveDeliveryReceipts)
	user.Client.GetMessageForRetry = func(requester, to types.JID, id types.MessageID) *waProto.Message {
		Segment.Track(user.MXID, "WhatsApp incoming retry (message not found)", map[string]interface{}{
			"requester": user.obfuscateJID(requester),
			"messageID": id,
		})
		user.bridge.Metrics.TrackRetryReceipt(0, false)
		return nil
	}
	user.Client.PreRetryCallback = func(receipt *events.Receipt, messageID types.MessageID, retryCount int, msg *waProto.Message) bool {
		Segment.Track(user.MXID, "WhatsApp incoming retry (accepted)", map[string]interface{}{
			"requester":  user.obfuscateJID(receipt.Sender),
			"messageID":  messageID,
			"retryCount": retryCount,
		})
		user.bridge.Metrics.TrackRetryReceipt(retryCount, true)
		return true
	}
}

func (user *User) Login(ctx context.Context) (<-chan whatsmeow.QRChannelItem, error) {
	user.connLock.Lock()
	defer user.connLock.Unlock()
	if user.Session != nil {
		return nil, ErrAlreadyLoggedIn
	} else if user.Client != nil {
		user.unlockedDeleteConnection()
	}
	newSession := user.bridge.WAContainer.NewDevice()
	newSession.Log = &waLogger{user.log.Sub("Session")}
	user.createClient(newSession)
	qrChan, err := user.Client.GetQRChannel(ctx)
	if err != nil {
		return nil, fmt.Errorf("failed to get QR channel: %w", err)
	}
	err = user.Client.Connect()
	if err != nil {
		return nil, fmt.Errorf("failed to connect to WhatsApp: %w", err)
	}
	return qrChan, nil
}

func (user *User) Connect() bool {
	user.connLock.Lock()
	defer user.connLock.Unlock()
	if user.Client != nil {
		return user.Client.IsConnected()
	} else if user.Session == nil {
		return false
	}
	user.log.Debugln("Connecting to WhatsApp")
	user.BridgeState.Send(bridge.State{StateEvent: bridge.StateConnecting, Error: WAConnecting})
	user.createClient(user.Session)
	err := user.Client.Connect()
	if err != nil {
		user.log.Warnln("Error connecting to WhatsApp:", err)
		user.BridgeState.Send(bridge.State{
			StateEvent: bridge.StateUnknownError,
			Error:      WAConnectionFailed,
			Info: map[string]interface{}{
				"go_error": err.Error(),
			},
		})
		return false
	}
	return true
}

func (user *User) unlockedDeleteConnection() {
	if user.Client == nil {
		return
	}
	user.Client.Disconnect()
	user.Client.RemoveEventHandlers()
	user.Client = nil
	user.bridge.Metrics.TrackConnectionState(user.JID, false)
}

func (user *User) DeleteConnection() {
	user.connLock.Lock()
	defer user.connLock.Unlock()
	user.unlockedDeleteConnection()
}

func (user *User) HasSession() bool {
	return user.Session != nil
}

func (user *User) DeleteSession() {
	if user.Session != nil {
		err := user.Session.Delete()
		if err != nil {
			user.log.Warnln("Failed to delete session:", err)
		}
		user.Session = nil
	}
	if !user.JID.IsEmpty() {
		user.JID = types.EmptyJID
		user.Update()
	}

	// Delete all of the backfill and history sync data.
	user.bridge.DB.Backfill.DeleteAll(user.MXID)
	user.bridge.DB.HistorySync.DeleteAllConversations(user.MXID)
	user.bridge.DB.HistorySync.DeleteAllMessages(user.MXID)
	user.bridge.DB.MediaBackfillRequest.DeleteAllMediaBackfillRequests(user.MXID)
}

func (user *User) IsConnected() bool {
	return user.Client != nil && user.Client.IsConnected()
}

func (user *User) IsLoggedIn() bool {
	return user.IsConnected() && user.Client.IsLoggedIn()
}

func (user *User) tryAutomaticDoublePuppeting() {
	if !user.bridge.Config.CanAutoDoublePuppet(user.MXID) {
		return
	}
	user.log.Debugln("Checking if double puppeting needs to be enabled")
	puppet := user.bridge.GetPuppetByJID(user.JID)
	if len(puppet.CustomMXID) > 0 {
		user.log.Debugln("User already has double-puppeting enabled")
		// Custom puppet already enabled
		return
	}
	accessToken, err := puppet.loginWithSharedSecret(user.MXID)
	if err != nil {
		user.log.Warnln("Failed to login with shared secret:", err)
		return
	}
	err = puppet.SwitchCustomMXID(accessToken, user.MXID)
	if err != nil {
		puppet.log.Warnln("Failed to switch to auto-logined custom puppet:", err)
		return
	}
	user.log.Infoln("Successfully automatically enabled custom puppet")
}

func (user *User) sendMarkdownBridgeAlert(formatString string, args ...interface{}) {
	if user.bridge.Config.Bridge.DisableBridgeAlerts {
		return
	}
	notice := fmt.Sprintf(formatString, args...)
	content := format.RenderMarkdown(notice, true, false)
	_, err := user.bridge.Bot.SendMessageEvent(user.GetManagementRoom(), event.EventMessage, content)
	if err != nil {
		user.log.Warnf("Failed to send bridge alert \"%s\": %v", notice, err)
	}
}

const callEventMaxAge = 15 * time.Minute

func (user *User) handleCallStart(sender types.JID, id, callType string, ts time.Time) {
	if !user.bridge.Config.Bridge.CallStartNotices || ts.Add(callEventMaxAge).Before(time.Now()) {
		return
	}
	portal := user.GetPortalByJID(sender)
	text := "Incoming call"
	if callType != "" {
		text = fmt.Sprintf("Incoming %s call", callType)
	}
	portal.messages <- PortalMessage{
		fake: &fakeMessage{
			Sender:    sender,
			Text:      text,
			ID:        id,
			Time:      ts,
			Important: true,
		},
		source: user,
	}
}

const PhoneDisconnectWarningTime = 12 * 24 * time.Hour // 12 days
const PhoneDisconnectPingTime = 10 * 24 * time.Hour
const PhoneMinPingInterval = 24 * time.Hour

func (user *User) sendHackyPhonePing() {
	user.PhoneLastPinged = time.Now()
	msgID := whatsmeow.GenerateMessageID()
	keyIDs := make([]*waProto.AppStateSyncKeyId, 0, 1)
	lastKeyID, err := user.GetLastAppStateKeyID()
	if lastKeyID != nil {
		keyIDs = append(keyIDs, &waProto.AppStateSyncKeyId{
			KeyId: lastKeyID,
		})
	} else {
		user.log.Warnfln("Failed to get last app state key ID to send hacky phone ping: %v - sending empty request", err)
	}
	resp, err := user.Client.SendMessage(context.Background(), user.JID.ToNonAD(), msgID, &waProto.Message{
		ProtocolMessage: &waProto.ProtocolMessage{
			Type: waProto.ProtocolMessage_APP_STATE_SYNC_KEY_REQUEST.Enum(),
			AppStateSyncKeyRequest: &waProto.AppStateSyncKeyRequest{
				KeyIds: keyIDs,
			},
		},
	})
	if err != nil {
		user.log.Warnfln("Failed to send hacky phone ping: %v", err)
	} else {
		user.log.Debugfln("Sent hacky phone ping %s/%s because phone has been offline for >10 days", msgID, resp.Timestamp.Unix())
		user.PhoneLastPinged = resp.Timestamp
		user.Update()
	}
}

func (user *User) PhoneRecentlySeen(doPing bool) bool {
	if doPing && !user.PhoneLastSeen.IsZero() && user.PhoneLastSeen.Add(PhoneDisconnectPingTime).Before(time.Now()) && user.PhoneLastPinged.Add(PhoneMinPingInterval).Before(time.Now()) {
		// Over 10 days since the phone was seen and over a day since the last somewhat hacky ping, send a new ping.
		go user.sendHackyPhonePing()
	}
	return user.PhoneLastSeen.IsZero() || user.PhoneLastSeen.Add(PhoneDisconnectWarningTime).After(time.Now())
}

// phoneSeen records a timestamp when the user's main device was seen online.
// The stored timestamp can later be used to warn the user if the main device is offline for too long.
func (user *User) phoneSeen(ts time.Time) {
	if user.PhoneLastSeen.Add(1 * time.Hour).After(ts) {
		// The last seen timestamp isn't going to be perfectly accurate in any case,
		// so don't spam the database with an update every time there's an event.
		return
	} else if !user.PhoneRecentlySeen(false) {
		if user.BridgeState.GetPrev().Error == WAPhoneOffline && user.IsConnected() {
			user.log.Debugfln("Saw phone after current bridge state said it has been offline, switching state back to connected")
			go user.BridgeState.Send(bridge.State{StateEvent: bridge.StateConnected})
		} else {
			user.log.Debugfln("Saw phone after current bridge state said it has been offline, not sending new bridge state (prev: %s, connected: %t)", user.BridgeState.GetPrev().Error, user.IsConnected())
		}
	}
	user.PhoneLastSeen = ts
	go user.Update()
}

func formatDisconnectTime(dur time.Duration) string {
	days := int(math.Floor(dur.Hours() / 24))
	hours := int(dur.Hours()) % 24
	if hours == 0 {
		return fmt.Sprintf("%d days", days)
	} else if hours == 1 {
		return fmt.Sprintf("%d days and 1 hour", days)
	} else {
		return fmt.Sprintf("%d days and %d hours", days, hours)
	}
}

func (user *User) sendPhoneOfflineWarning() {
	if user.lastPhoneOfflineWarning.Add(12 * time.Hour).After(time.Now()) {
		// Don't spam the warning too much
		return
	}
	user.lastPhoneOfflineWarning = time.Now()
	timeSinceSeen := time.Now().Sub(user.PhoneLastSeen)
	user.sendMarkdownBridgeAlert("Your phone hasn't been seen in %s. The server will force the bridge to log out if the phone is not active at least every 2 weeks.", formatDisconnectTime(timeSinceSeen))
}

func (user *User) HandleEvent(event interface{}) {
	switch v := event.(type) {
	case *events.LoggedOut:
		go user.handleLoggedOut(v.OnConnect, v.Reason)
	case *events.Connected:
		user.bridge.Metrics.TrackConnectionState(user.JID, true)
		user.bridge.Metrics.TrackLoginState(user.JID, true)
		if len(user.Client.Store.PushName) > 0 {
			go func() {
				err := user.Client.SendPresence(user.lastPresence)
				if err != nil {
					user.log.Warnln("Failed to send initial presence:", err)
				}
			}()
		}
		go user.tryAutomaticDoublePuppeting()

		if user.bridge.Config.Bridge.HistorySync.Backfill && !user.historySyncLoopsStarted {
			go user.handleHistorySyncsLoop()
			user.historySyncLoopsStarted = true
		}
	case *events.OfflineSyncPreview:
		user.log.Infofln("Server says it's going to send %d messages and %d receipts that were missed during downtime", v.Messages, v.Receipts)
		go user.BridgeState.Send(bridge.State{
			StateEvent: bridge.StateBackfilling,
			Message:    fmt.Sprintf("backfilling %d messages and %d receipts", v.Messages, v.Receipts),
		})
	case *events.OfflineSyncCompleted:
		if !user.PhoneRecentlySeen(true) {
			user.log.Infofln("Offline sync completed, but phone last seen date is still %s - sending phone offline bridge status", user.PhoneLastSeen)
			go user.BridgeState.Send(bridge.State{StateEvent: bridge.StateTransientDisconnect, Error: WAPhoneOffline})
		} else {
			if user.BridgeState.GetPrev().StateEvent == bridge.StateBackfilling {
				user.log.Infoln("Offline sync completed")
			}
			go user.BridgeState.Send(bridge.State{StateEvent: bridge.StateConnected})
		}
	case *events.AppStateSyncComplete:
		if len(user.Client.Store.PushName) > 0 && v.Name == appstate.WAPatchCriticalBlock {
			err := user.Client.SendPresence(user.lastPresence)
			if err != nil {
				user.log.Warnln("Failed to send presence after app state sync:", err)
			}
		} else if v.Name == appstate.WAPatchCriticalUnblockLow {
			go func() {
				err := user.ResyncContacts(false)
				if err != nil {
					user.log.Errorln("Failed to resync puppets: %v", err)
				}
			}()
		}
	case *events.PushNameSetting:
		// Send presence available when connecting and when the pushname is changed.
		// This makes sure that outgoing messages always have the right pushname.
		err := user.Client.SendPresence(user.lastPresence)
		if err != nil {
			user.log.Warnln("Failed to send presence after push name update:", err)
		}
	case *events.PairSuccess:
		user.PhoneLastSeen = time.Now()
		user.Session = user.Client.Store
		user.JID = v.ID
		user.addToJIDMap()
		user.Update()
	case *events.StreamError:
		var message string
		if v.Code != "" {
			message = fmt.Sprintf("Unknown stream error with code %s", v.Code)
		} else if children := v.Raw.GetChildren(); len(children) > 0 {
			message = fmt.Sprintf("Unknown stream error (contains %s node)", children[0].Tag)
		} else {
			message = "Unknown stream error"
		}
		go user.BridgeState.Send(bridge.State{StateEvent: bridge.StateUnknownError, Message: message})
		user.bridge.Metrics.TrackConnectionState(user.JID, false)
	case *events.ConnectFailure:
		go user.BridgeState.Send(bridge.State{StateEvent: bridge.StateUnknownError, Message: fmt.Sprintf("Unknown connection failure: %s", v.Reason)})
		user.bridge.Metrics.TrackConnectionState(user.JID, false)
	case *events.ClientOutdated:
		user.log.Errorfln("Got a client outdated connect failure. The bridge is likely out of date, please update immediately.")
		go user.BridgeState.Send(bridge.State{StateEvent: bridge.StateUnknownError, Message: "Connect failure: 405 client outdated"})
		user.bridge.Metrics.TrackConnectionState(user.JID, false)
	case *events.TemporaryBan:
		go user.BridgeState.Send(bridge.State{StateEvent: bridge.StateBadCredentials, Message: v.String()})
		user.bridge.Metrics.TrackConnectionState(user.JID, false)
	case *events.Disconnected:
		// Don't send the normal transient disconnect state if we're already in a different transient disconnect state.
		// TODO remove this if/when the phone offline state is moved to a sub-state of CONNECTED
		if user.BridgeState.GetPrev().Error != WAPhoneOffline && user.PhoneRecentlySeen(false) {
			go user.BridgeState.Send(bridge.State{StateEvent: bridge.StateTransientDisconnect, Message: "Disconnected from WhatsApp. Trying to reconnect."})
		}
		user.bridge.Metrics.TrackConnectionState(user.JID, false)
	case *events.Contact:
		go user.syncPuppet(v.JID, "contact event")
	case *events.PushName:
		go user.syncPuppet(v.JID, "push name event")
	case *events.BusinessName:
		go user.syncPuppet(v.JID, "business name event")
	case *events.GroupInfo:
		user.groupListCache = nil
		go user.handleGroupUpdate(v)
	case *events.JoinedGroup:
		user.groupListCache = nil
		go user.handleGroupCreate(v)
	case *events.Picture:
		go user.handlePictureUpdate(v)
	case *events.Receipt:
		if v.IsFromMe && v.Sender.Device == 0 {
			user.phoneSeen(v.Timestamp)
		}
		go user.handleReceipt(v)
	case *events.ChatPresence:
		go user.handleChatPresence(v)
	case *events.Message:
		portal := user.GetPortalByMessageSource(v.Info.MessageSource)
		portal.messages <- PortalMessage{evt: v, source: user}
	case *events.MediaRetry:
		user.phoneSeen(v.Timestamp)
		portal := user.GetPortalByJID(v.ChatID)
		portal.mediaRetries <- PortalMediaRetry{evt: v, source: user}
	case *events.CallOffer:
		user.handleCallStart(v.CallCreator, v.CallID, "", v.Timestamp)
	case *events.CallOfferNotice:
		user.handleCallStart(v.CallCreator, v.CallID, v.Type, v.Timestamp)
	case *events.IdentityChange:
		puppet := user.bridge.GetPuppetByJID(v.JID)
		portal := user.GetPortalByJID(v.JID)
		if len(portal.MXID) > 0 && user.bridge.Config.Bridge.IdentityChangeNotices {
			text := fmt.Sprintf("Your security code with %s changed.", puppet.Displayname)
			if v.Implicit {
				text = fmt.Sprintf("Your security code with %s (device #%d) changed.", puppet.Displayname, v.JID.Device)
			}
			portal.messages <- PortalMessage{
				fake: &fakeMessage{
					Sender:    v.JID,
					Text:      text,
					ID:        strconv.FormatInt(v.Timestamp.Unix(), 10),
					Time:      v.Timestamp,
					Important: false,
				},
				source: user,
			}
		}
	case *events.CallTerminate, *events.CallRelayLatency, *events.CallAccept, *events.UnknownCallEvent:
		// ignore
	case *events.UndecryptableMessage:
		portal := user.GetPortalByMessageSource(v.Info.MessageSource)
		portal.messages <- PortalMessage{undecryptable: v, source: user}
	case *events.HistorySync:
		if user.bridge.Config.Bridge.HistorySync.Backfill {
			user.historySyncs <- v
		}
	case *events.Mute:
		portal := user.GetPortalByJID(v.JID)
		if portal != nil {
			var mutedUntil time.Time
			if v.Action.GetMuted() {
				mutedUntil = time.Unix(v.Action.GetMuteEndTimestamp(), 0)
			}
			go user.updateChatMute(nil, portal, mutedUntil)
		}
	case *events.Archive:
		portal := user.GetPortalByJID(v.JID)
		if portal != nil {
			go user.updateChatTag(nil, portal, user.bridge.Config.Bridge.ArchiveTag, v.Action.GetArchived())
		}
	case *events.Pin:
		portal := user.GetPortalByJID(v.JID)
		if portal != nil {
			go user.updateChatTag(nil, portal, user.bridge.Config.Bridge.PinnedTag, v.Action.GetPinned())
		}
	case *events.AppState:
		// Ignore
	case *events.KeepAliveTimeout:
		go user.BridgeState.Send(bridge.State{StateEvent: bridge.StateTransientDisconnect, Error: WAKeepaliveTimeout})
	case *events.KeepAliveRestored:
		user.log.Infof("Keepalive restored after timeouts, sending connected event")
		go user.BridgeState.Send(bridge.State{StateEvent: bridge.StateConnected})
	case *events.MarkChatAsRead:
		if user.bridge.Config.Bridge.SyncManualMarkedUnread {
			user.markUnread(user.GetPortalByJID(v.JID), !v.Action.GetRead())
		}
<<<<<<< HEAD
	case *events.DeleteChat:
		portal := user.GetPortalByJID(v.JID)
		if portal != nil {
			portal.HandleWhatsAppDeleteChat(user)
=======
	case *events.DeleteForMe:
		portal := user.GetPortalByJID(v.ChatJID)
		if portal != nil {
			portal.deleteForMe(user, v)
>>>>>>> 180c8996
		}
	default:
		user.log.Debugfln("Unknown type of event in HandleEvent: %T", v)
	}
}

func (user *User) updateChatMute(intent *appservice.IntentAPI, portal *Portal, mutedUntil time.Time) {
	if len(portal.MXID) == 0 || !user.bridge.Config.Bridge.MuteBridging {
		return
	} else if intent == nil {
		doublePuppet := user.bridge.GetPuppetByCustomMXID(user.MXID)
		if doublePuppet == nil || doublePuppet.CustomIntent() == nil {
			return
		}
		intent = doublePuppet.CustomIntent()
	}
	var err error
	if mutedUntil.IsZero() && mutedUntil.Before(time.Now()) {
		user.log.Debugfln("Portal %s is muted until %s, unmuting...", portal.MXID, mutedUntil)
		err = intent.DeletePushRule("global", pushrules.RoomRule, string(portal.MXID))
	} else {
		user.log.Debugfln("Portal %s is muted until %s, muting...", portal.MXID, mutedUntil)
		err = intent.PutPushRule("global", pushrules.RoomRule, string(portal.MXID), &mautrix.ReqPutPushRule{
			Actions: []pushrules.PushActionType{pushrules.ActionDontNotify},
		})
	}
	if err != nil && !errors.Is(err, mautrix.MNotFound) {
		user.log.Warnfln("Failed to update push rule for %s through double puppet: %v", portal.MXID, err)
	}
}

type CustomTagData struct {
	Order        json.Number `json:"order"`
	DoublePuppet string      `json:"fi.mau.double_puppet_source"`
}

type CustomTagEventContent struct {
	Tags map[string]CustomTagData `json:"tags"`
}

func (user *User) updateChatTag(intent *appservice.IntentAPI, portal *Portal, tag string, active bool) {
	if len(portal.MXID) == 0 || len(tag) == 0 {
		return
	} else if intent == nil {
		doublePuppet := user.bridge.GetPuppetByCustomMXID(user.MXID)
		if doublePuppet == nil || doublePuppet.CustomIntent() == nil {
			return
		}
		intent = doublePuppet.CustomIntent()
	}
	var existingTags CustomTagEventContent
	err := intent.GetTagsWithCustomData(portal.MXID, &existingTags)
	if err != nil && !errors.Is(err, mautrix.MNotFound) {
		user.log.Warnfln("Failed to get tags of %s: %v", portal.MXID, err)
	}
	currentTag, ok := existingTags.Tags[tag]
	if active && !ok {
		user.log.Debugln("Adding tag", tag, "to", portal.MXID)
		data := CustomTagData{Order: "0.5", DoublePuppet: user.bridge.Name}
		err = intent.AddTagWithCustomData(portal.MXID, tag, &data)
	} else if !active && ok && currentTag.DoublePuppet == user.bridge.Name {
		user.log.Debugln("Removing tag", tag, "from", portal.MXID)
		err = intent.RemoveTag(portal.MXID, tag)
	} else {
		err = nil
	}
	if err != nil {
		user.log.Warnfln("Failed to update tag %s for %s through double puppet: %v", tag, portal.MXID, err)
	}
}

type CustomReadReceipt struct {
	Timestamp          int64  `json:"ts,omitempty"`
	DoublePuppetSource string `json:"fi.mau.double_puppet_source,omitempty"`
}

type CustomReadMarkers struct {
	mautrix.ReqSetReadMarkers
	ReadExtra      CustomReadReceipt `json:"com.beeper.read.extra"`
	FullyReadExtra CustomReadReceipt `json:"com.beeper.fully_read.extra"`
}

func (user *User) syncChatDoublePuppetDetails(portal *Portal, justCreated bool) {
	doublePuppet := portal.bridge.GetPuppetByCustomMXID(user.MXID)
	if doublePuppet == nil {
		return
	}
	if doublePuppet == nil || doublePuppet.CustomIntent() == nil || len(portal.MXID) == 0 {
		return
	}
	if justCreated || !user.bridge.Config.Bridge.TagOnlyOnCreate {
		chat, err := user.Client.Store.ChatSettings.GetChatSettings(portal.Key.JID)
		if err != nil {
			user.log.Warnfln("Failed to get settings of %s: %v", portal.Key.JID, err)
			return
		}
		intent := doublePuppet.CustomIntent()
		if portal.Key.JID == types.StatusBroadcastJID && justCreated {
			if user.bridge.Config.Bridge.MuteStatusBroadcast {
				user.updateChatMute(intent, portal, time.Now().Add(365*24*time.Hour))
			}
			if len(user.bridge.Config.Bridge.StatusBroadcastTag) > 0 {
				user.updateChatTag(intent, portal, user.bridge.Config.Bridge.StatusBroadcastTag, true)
			}
			return
		} else if !chat.Found {
			return
		}
		user.updateChatMute(intent, portal, chat.MutedUntil)
		user.updateChatTag(intent, portal, user.bridge.Config.Bridge.ArchiveTag, chat.Archived)
		user.updateChatTag(intent, portal, user.bridge.Config.Bridge.PinnedTag, chat.Pinned)
	}
}

func (user *User) getDirectChats() map[id.UserID][]id.RoomID {
	res := make(map[id.UserID][]id.RoomID)
	privateChats := user.bridge.DB.Portal.FindPrivateChats(user.JID.ToNonAD())
	for _, portal := range privateChats {
		if len(portal.MXID) > 0 {
			res[user.bridge.FormatPuppetMXID(portal.Key.JID)] = []id.RoomID{portal.MXID}
		}
	}
	return res
}

func (user *User) UpdateDirectChats(chats map[id.UserID][]id.RoomID) {
	if !user.bridge.Config.Bridge.SyncDirectChatList {
		return
	}
	puppet := user.bridge.GetPuppetByCustomMXID(user.MXID)
	if puppet == nil || puppet.CustomIntent() == nil {
		return
	}
	intent := puppet.CustomIntent()
	method := http.MethodPatch
	if chats == nil {
		chats = user.getDirectChats()
		method = http.MethodPut
	}
	user.log.Debugln("Updating m.direct list on homeserver")
	var err error
	if user.bridge.Config.Homeserver.Asmux {
		urlPath := intent.BuildClientURL("unstable", "com.beeper.asmux", "dms")
		_, err = intent.MakeFullRequest(mautrix.FullRequest{
			Method:      method,
			URL:         urlPath,
			Headers:     http.Header{"X-Asmux-Auth": {user.bridge.AS.Registration.AppToken}},
			RequestJSON: chats,
		})
	} else {
		existingChats := make(map[id.UserID][]id.RoomID)
		err = intent.GetAccountData(event.AccountDataDirectChats.Type, &existingChats)
		if err != nil {
			user.log.Warnln("Failed to get m.direct list to update it:", err)
			return
		}
		for userID, rooms := range existingChats {
			if _, ok := user.bridge.ParsePuppetMXID(userID); !ok {
				// This is not a ghost user, include it in the new list
				chats[userID] = rooms
			} else if _, ok := chats[userID]; !ok && method == http.MethodPatch {
				// This is a ghost user, but we're not replacing the whole list, so include it too
				chats[userID] = rooms
			}
		}
		err = intent.SetAccountData(event.AccountDataDirectChats.Type, &chats)
	}
	if err != nil {
		user.log.Warnln("Failed to update m.direct list:", err)
	}
}

func (user *User) handleLoggedOut(onConnect bool, reason events.ConnectFailureReason) {
	errorCode := WAUnknownLogout
	if reason == events.ConnectFailureLoggedOut {
		errorCode = WALoggedOut
	} else if reason == events.ConnectFailureMainDeviceGone {
		errorCode = WAMainDeviceGone
	}
	user.removeFromJIDMap(bridge.State{StateEvent: bridge.StateBadCredentials, Error: errorCode})
	user.DeleteConnection()
	user.Session = nil
	user.JID = types.EmptyJID
	user.Update()
	if onConnect {
		user.sendMarkdownBridgeAlert("Connecting to WhatsApp failed as the device was unlinked (error %s). Please link the bridge to your phone again.", reason)
	} else {
		user.sendMarkdownBridgeAlert("You were logged out from another device. Please link the bridge to your phone again.")
	}
}

func (user *User) GetPortalByMessageSource(ms types.MessageSource) *Portal {
	jid := ms.Chat
	if ms.IsIncomingBroadcast() {
		if ms.IsFromMe {
			jid = ms.BroadcastListOwner.ToNonAD()
		} else {
			jid = ms.Sender.ToNonAD()
		}
		if jid.IsEmpty() {
			return nil
		}
	}
	return user.bridge.GetPortalByJID(database.NewPortalKey(jid, user.JID))
}

func (user *User) GetPortalByJID(jid types.JID) *Portal {
	return user.bridge.GetPortalByJID(database.NewPortalKey(jid, user.JID))
}

func (user *User) syncPuppet(jid types.JID, reason string) {
	user.bridge.GetPuppetByJID(jid).SyncContact(user, false, false, reason)
}

func (user *User) ResyncContacts(forceAvatarSync bool) error {
	contacts, err := user.Client.Store.Contacts.GetAllContacts()
	if err != nil {
		return fmt.Errorf("failed to get cached contacts: %w", err)
	}
	user.log.Infofln("Resyncing displaynames with %d contacts", len(contacts))
	for jid, contact := range contacts {
		puppet := user.bridge.GetPuppetByJID(jid)
		if puppet != nil {
			puppet.Sync(user, &contact, forceAvatarSync, true)
		} else {
			user.log.Warnfln("Got a nil puppet for %s while syncing contacts", jid)
		}
	}
	return nil
}

func (user *User) ResyncGroups(createPortals bool) error {
	groups, err := user.Client.GetJoinedGroups()
	if err != nil {
		return fmt.Errorf("failed to get group list from server: %w", err)
	}
	for _, group := range groups {
		portal := user.GetPortalByJID(group.JID)
		if len(portal.MXID) == 0 {
			if createPortals {
				err = portal.CreateMatrixRoom(user, group, true, true)
				if err != nil {
					return fmt.Errorf("failed to create room for %s: %w", group.JID, err)
				}
			}
		} else {
			portal.UpdateMatrixRoom(user, group)
		}
	}
	return nil
}

const WATypingTimeout = 15 * time.Second

func (user *User) handleChatPresence(presence *events.ChatPresence) {
	puppet := user.bridge.GetPuppetByJID(presence.Sender)
	portal := user.GetPortalByJID(presence.Chat)
	if puppet == nil || portal == nil || len(portal.MXID) == 0 {
		return
	}
	if presence.State == types.ChatPresenceComposing {
		if puppet.typingIn != "" && puppet.typingAt.Add(WATypingTimeout).Before(time.Now()) {
			if puppet.typingIn == portal.MXID {
				return
			}
			_, _ = puppet.IntentFor(portal).UserTyping(puppet.typingIn, false, 0)
		}
		_, _ = puppet.IntentFor(portal).UserTyping(portal.MXID, true, WATypingTimeout)
		puppet.typingIn = portal.MXID
		puppet.typingAt = time.Now()
	} else {
		_, _ = puppet.IntentFor(portal).UserTyping(portal.MXID, false, 0)
		puppet.typingIn = ""
	}
}

func (user *User) handleReceipt(receipt *events.Receipt) {
	if receipt.Type != events.ReceiptTypeRead && receipt.Type != events.ReceiptTypeReadSelf {
		return
	}
	portal := user.GetPortalByMessageSource(receipt.MessageSource)
	if portal == nil || len(portal.MXID) == 0 {
		return
	}
	portal.messages <- PortalMessage{receipt: receipt, source: user}
}

func (user *User) makeReadMarkerContent(eventID id.EventID, doublePuppet bool) CustomReadMarkers {
	var extra CustomReadReceipt
	if doublePuppet {
		extra.DoublePuppetSource = user.bridge.Name
	}
	return CustomReadMarkers{
		ReqSetReadMarkers: mautrix.ReqSetReadMarkers{
			Read:      eventID,
			FullyRead: eventID,
		},
		ReadExtra:      extra,
		FullyReadExtra: extra,
	}
}

func (user *User) markSelfReadFull(portal *Portal) {
	puppet := user.bridge.GetPuppetByCustomMXID(user.MXID)
	if puppet == nil || puppet.CustomIntent() == nil {
		return
	}
	lastMessage := user.bridge.DB.Message.GetLastInChat(portal.Key)
	if lastMessage == nil {
		return
	}
	user.SetLastReadTS(portal.Key, lastMessage.Timestamp)
	err := puppet.CustomIntent().SetReadMarkers(portal.MXID, user.makeReadMarkerContent(lastMessage.MXID, true))
	if err != nil {
		user.log.Warnfln("Failed to mark %s (last message) in %s as read: %v", lastMessage.MXID, portal.MXID, err)
	} else {
		user.log.Debugfln("Marked %s (last message) in %s as read", lastMessage.MXID, portal.MXID)
	}
}

func (user *User) markUnread(portal *Portal, unread bool) {
	puppet := user.bridge.GetPuppetByCustomMXID(user.MXID)
	if puppet == nil || puppet.CustomIntent() == nil {
		return
	}

	err := puppet.CustomIntent().SetRoomAccountData(portal.MXID, "m.marked_unread",
		map[string]bool{"unread": unread})
	if err != nil {
		user.log.Warnfln("Failed to mark %s as unread via m.marked_unread: %v", portal.MXID, err)
	} else {
		user.log.Debugfln("Marked %s as unread via m.marked_unread: %v", portal.MXID, err)
	}

	err = puppet.CustomIntent().SetRoomAccountData(portal.MXID, "com.famedly.marked_unread",
		map[string]bool{"unread": unread})
	if err != nil {
		user.log.Warnfln("Failed to mark %s as unread via com.famedly.marked_unread: %v", portal.MXID, err)
	} else {
		user.log.Debugfln("Marked %s as unread via com.famedly.marked_unread: %v", portal.MXID, err)
	}
}

func (user *User) handleGroupCreate(evt *events.JoinedGroup) {
	portal := user.GetPortalByJID(evt.JID)
	if len(portal.MXID) == 0 {
		err := portal.CreateMatrixRoom(user, &evt.GroupInfo, true, true)
		if err != nil {
			user.log.Errorln("Failed to create Matrix room after join notification: %v", err)
		}
	} else {
		portal.UpdateMatrixRoom(user, &evt.GroupInfo)
	}
}

func (user *User) handleGroupUpdate(evt *events.GroupInfo) {
	portal := user.GetPortalByJID(evt.JID)
	if portal == nil || len(portal.MXID) == 0 {
		user.log.Debugfln("Ignoring group info update in chat with no portal: %+v", evt)
		return
	}
	switch {
	case evt.Announce != nil:
		portal.RestrictMessageSending(evt.Announce.IsAnnounce)
	case evt.Locked != nil:
		portal.RestrictMetadataChanges(evt.Locked.IsLocked)
	case evt.Name != nil:
		portal.UpdateName(evt.Name.Name, evt.Name.NameSetBy, true)
	case evt.Topic != nil:
		portal.UpdateTopic(evt.Topic.Topic, evt.Topic.TopicSetBy, true)
	case evt.Leave != nil:
		if evt.Sender != nil && !evt.Sender.IsEmpty() {
			portal.HandleWhatsAppKick(user, *evt.Sender, evt.Leave)
		}
	case evt.Join != nil:
		portal.HandleWhatsAppInvite(user, evt.Sender, evt.Join)
	case evt.Promote != nil:
		portal.ChangeAdminStatus(evt.Promote, true)
	case evt.Demote != nil:
		portal.ChangeAdminStatus(evt.Demote, false)
	case evt.Ephemeral != nil:
		portal.UpdateGroupDisappearingMessages(evt.Sender, evt.Timestamp, evt.Ephemeral.DisappearingTimer)
	}
}

func (user *User) handlePictureUpdate(evt *events.Picture) {
	if evt.JID.Server == types.DefaultUserServer {
		puppet := user.bridge.GetPuppetByJID(evt.JID)
		user.log.Debugfln("Received picture update for puppet %s (current: %s, new: %s)", evt.JID, puppet.Avatar, evt.PictureID)
		if puppet.Avatar != evt.PictureID {
			puppet.Sync(user, nil, true, false)
		}
	} else if portal := user.GetPortalByJID(evt.JID); portal != nil {
		user.log.Debugfln("Received picture update for portal %s (current: %s, new: %s)", evt.JID, portal.Avatar, evt.PictureID)
		if portal.Avatar != evt.PictureID {
			portal.UpdateAvatar(user, evt.Author, true)
		}
	}
}

func (user *User) StartPM(jid types.JID, reason string) (*Portal, *Puppet, bool, error) {
	user.log.Debugln("Starting PM with", jid, "from", reason)
	puppet := user.bridge.GetPuppetByJID(jid)
	puppet.SyncContact(user, true, false, reason)
	portal := user.GetPortalByJID(puppet.JID)
	if len(portal.MXID) > 0 {
		ok := portal.ensureUserInvited(user)
		if !ok {
			portal.log.Warnfln("ensureUserInvited(%s) returned false, creating new portal", user.MXID)
			portal.MXID = ""
		} else {
			return portal, puppet, false, nil
		}
	}
	err := portal.CreateMatrixRoom(user, nil, false, true)
	return portal, puppet, true, err
}

const groupListCacheMaxAge = 24 * time.Hour

func (user *User) getCachedGroupList() ([]*types.GroupInfo, error) {
	user.groupListCacheLock.Lock()
	defer user.groupListCacheLock.Unlock()
	if user.groupListCache != nil && user.groupListCacheTime.Add(groupListCacheMaxAge).After(time.Now()) {
		return user.groupListCache, nil
	}
	var err error
	user.groupListCache, err = user.Client.GetJoinedGroups()
	user.groupListCacheTime = time.Now()
	return user.groupListCache, err
}<|MERGE_RESOLUTION|>--- conflicted
+++ resolved
@@ -921,17 +921,15 @@
 		if user.bridge.Config.Bridge.SyncManualMarkedUnread {
 			user.markUnread(user.GetPortalByJID(v.JID), !v.Action.GetRead())
 		}
-<<<<<<< HEAD
+	case *events.DeleteForMe:
+		portal := user.GetPortalByJID(v.ChatJID)
+		if portal != nil {
+			portal.deleteForMe(user, v)
+		}
 	case *events.DeleteChat:
 		portal := user.GetPortalByJID(v.JID)
 		if portal != nil {
 			portal.HandleWhatsAppDeleteChat(user)
-=======
-	case *events.DeleteForMe:
-		portal := user.GetPortalByJID(v.ChatJID)
-		if portal != nil {
-			portal.deleteForMe(user, v)
->>>>>>> 180c8996
 		}
 	default:
 		user.log.Debugfln("Unknown type of event in HandleEvent: %T", v)
