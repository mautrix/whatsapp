--- conflicted
+++ resolved
@@ -283,15 +283,9 @@
 	}
 	br.Bridge = bridge.Bridge{
 		Name:         "mautrix-whatsapp",
-<<<<<<< HEAD
-		URL:          "https://github.com/vector-im/mautrix-whatsapp",
-		Description:  "A Matrix-WhatsApp puppeting bridge (Element fork).",
-		Version:      "0.8.0-mod-1",
-=======
 		URL:          "https://github.com/mautrix/whatsapp",
 		Description:  "A Matrix-WhatsApp puppeting bridge.",
-		Version:      "0.8.2",
->>>>>>> 81028cf2
+		Version:      "0.8.2-mod-1",
 		ProtocolName: "WhatsApp",
 
 		CryptoPickleKey: "maunium.net/go/mautrix-whatsapp",
