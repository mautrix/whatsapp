// mautrix-whatsapp - A Matrix-WhatsApp puppeting bridge.
// Copyright (C) 2022 Tulir Asokan
//
// This program is free software: you can redistribute it and/or modify
// it under the terms of the GNU Affero General Public License as published by
// the Free Software Foundation, either version 3 of the License, or
// (at your option) any later version.
//
// This program is distributed in the hope that it will be useful,
// but WITHOUT ANY WARRANTY; without even the implied warranty of
// MERCHANTABILITY or FITNESS FOR A PARTICULAR PURPOSE.  See the
// GNU Affero General Public License for more details.
//
// You should have received a copy of the GNU Affero General Public License
// along with this program.  If not, see <https://www.gnu.org/licenses/>.

package main

import (
	_ "embed"
	"net/http"
	"os"
	"strconv"
	"strings"
	"sync"
	"time"

	"google.golang.org/protobuf/proto"

	"go.mau.fi/whatsmeow"
	waProto "go.mau.fi/whatsmeow/binary/proto"
	"go.mau.fi/whatsmeow/store"
	"go.mau.fi/whatsmeow/store/sqlstore"
	"go.mau.fi/whatsmeow/types"

	"maunium.net/go/mautrix"
	"maunium.net/go/mautrix/bridge"
	"maunium.net/go/mautrix/bridge/commands"
	"maunium.net/go/mautrix/bridge/status"
	"maunium.net/go/mautrix/event"
	"maunium.net/go/mautrix/id"
	"maunium.net/go/mautrix/util/configupgrade"

	"maunium.net/go/mautrix-whatsapp/config"
	"maunium.net/go/mautrix-whatsapp/database"
)

const ONE_DAY_S = 24 * 60 * 60

// Information to find out exactly which commit the bridge was built from.
// These are filled at build time with the -X linker flag.
var (
	Tag       = "unknown"
	Commit    = "unknown"
	BuildTime = "unknown"
)

//go:embed example-config.yaml
var ExampleConfig string

type WABridge struct {
	bridge.Bridge
	Config       *config.Config
	DB           *database.Database
	Provisioning *ProvisioningAPI
	Formatter    *Formatter
	Metrics      *MetricsHandler
	WAContainer  *sqlstore.Container
	WAVersion    string

	PuppetActivity *PuppetActivity

	usersByMXID         map[id.UserID]*User
	usersByUsername     map[string]*User
	usersLock           sync.Mutex
	spaceRooms          map[id.RoomID]*User
	spaceRoomsLock      sync.Mutex
	managementRooms     map[id.RoomID]*User
	managementRoomsLock sync.Mutex
	portalsByMXID       map[id.RoomID]*Portal
	portalsByJID        map[database.PortalKey]*Portal
	portalsLock         sync.Mutex
	puppets             map[types.JID]*Puppet
	puppetsByCustomMXID map[id.UserID]*Puppet
	puppetsLock         sync.Mutex
}

func (br *WABridge) Init() {
	br.CommandProcessor = commands.NewProcessor(&br.Bridge)
	br.RegisterCommands()

	// TODO this is a weird place for this
	br.EventProcessor.On(event.EphemeralEventPresence, br.HandlePresence)
	br.EventProcessor.On(TypeMSC3381PollStart, br.MatrixHandler.HandleMessage)
	br.EventProcessor.On(TypeMSC3381PollResponse, br.MatrixHandler.HandleMessage)
	br.EventProcessor.On(TypeMSC3381V2PollResponse, br.MatrixHandler.HandleMessage)

	Segment.log = br.Log.Sub("Segment")
	Segment.key = br.Config.SegmentKey
	Segment.userID = br.Config.SegmentUserID
	if Segment.IsEnabled() {
		Segment.log.Infoln("Segment metrics are enabled")
		if Segment.userID != "" {
			Segment.log.Infoln("Overriding Segment user_id with %v", Segment.userID)
		}
	}

	br.DB = database.New(br.Bridge.DB, br.Log.Sub("Database"))
	br.WAContainer = sqlstore.NewWithDB(br.DB.RawDB, br.DB.Dialect.String(), &waLogger{br.Log.Sub("Database").Sub("WhatsApp")})
	br.WAContainer.DatabaseErrorHandler = br.DB.HandleSignalStoreError

	ss := br.Config.Bridge.Provisioning.SharedSecret
	if len(ss) > 0 && ss != "disable" {
		br.Provisioning = &ProvisioningAPI{bridge: br}
	}

	br.Formatter = NewFormatter(br)
	br.Metrics = NewMetricsHandler(br.Config.Metrics.Listen, br.Log.Sub("Metrics"), br.DB, br.PuppetActivity)
	br.MatrixHandler.TrackEventDuration = br.Metrics.TrackMatrixEvent

	store.BaseClientPayload.UserAgent.OsVersion = proto.String(br.WAVersion)
	store.BaseClientPayload.UserAgent.OsBuildNumber = proto.String(br.WAVersion)
	store.DeviceProps.Os = proto.String(br.Config.WhatsApp.OSName)
	store.DeviceProps.RequireFullSync = proto.Bool(br.Config.Bridge.HistorySync.RequestFullSync)
	if fsc := br.Config.Bridge.HistorySync.FullSyncConfig; fsc.DaysLimit > 0 && fsc.SizeLimit > 0 && fsc.StorageQuota > 0 {
		store.DeviceProps.HistorySyncConfig = &waProto.DeviceProps_HistorySyncConfig{
			FullSyncDaysLimit:   proto.Uint32(fsc.DaysLimit),
			FullSyncSizeMbLimit: proto.Uint32(fsc.SizeLimit),
			StorageQuotaMb:      proto.Uint32(fsc.StorageQuota),
		}
	}
	versionParts := strings.Split(br.WAVersion, ".")
	if len(versionParts) > 2 {
		primary, _ := strconv.Atoi(versionParts[0])
		secondary, _ := strconv.Atoi(versionParts[1])
		tertiary, _ := strconv.Atoi(versionParts[2])
		store.DeviceProps.Version.Primary = proto.Uint32(uint32(primary))
		store.DeviceProps.Version.Secondary = proto.Uint32(uint32(secondary))
		store.DeviceProps.Version.Tertiary = proto.Uint32(uint32(tertiary))
	}
	platformID, ok := waProto.DeviceProps_PlatformType_value[strings.ToUpper(br.Config.WhatsApp.BrowserName)]
	if ok {
		store.DeviceProps.PlatformType = waProto.DeviceProps_PlatformType(platformID).Enum()
	}
}

func (br *WABridge) Start() {
	err := br.WAContainer.Upgrade()
	if err != nil {
		br.Log.Fatalln("Failed to upgrade whatsmeow database: %v", err)
		os.Exit(15)
	}
	if br.Provisioning != nil {
		br.Log.Debugln("Initializing provisioning API")
		br.Provisioning.Init()
	}
	go br.CheckWhatsAppUpdate()
	go br.UpdatePuppetContactInfo()
	go br.StartUsers()
	br.UpdateActivePuppetCount()
	if br.Config.Metrics.Enabled {
		go br.Metrics.Start()
	}

	go br.Loop()
}

func (br *WABridge) CheckWhatsAppUpdate() {
	br.Log.Debugfln("Checking for WhatsApp web update")
	resp, err := whatsmeow.CheckUpdate(http.DefaultClient)
	if err != nil {
		br.Log.Warnfln("Failed to check for WhatsApp web update: %v", err)
		return
	}
	if store.GetWAVersion() == resp.ParsedVersion {
		br.Log.Debugfln("Bridge is using latest WhatsApp web protocol")
	} else if store.GetWAVersion().LessThan(resp.ParsedVersion) {
		if resp.IsBelowHard || resp.IsBroken {
			br.Log.Warnfln("Bridge is using outdated WhatsApp web protocol and probably doesn't work anymore (%s, latest is %s)", store.GetWAVersion(), resp.ParsedVersion)
		} else if resp.IsBelowSoft {
			br.Log.Infofln("Bridge is using outdated WhatsApp web protocol (%s, latest is %s)", store.GetWAVersion(), resp.ParsedVersion)
		} else {
			br.Log.Debugfln("Bridge is using outdated WhatsApp web protocol (%s, latest is %s)", store.GetWAVersion(), resp.ParsedVersion)
		}
	} else {
		br.Log.Debugfln("Bridge is using newer than latest WhatsApp web protocol")
	}
}

func (br *WABridge) UpdatePuppetContactInfo() {
	for _, puppet := range br.GetAllPuppets() {
		if puppet.UpdateContactInfo() {
			puppet.Update()
		}
	}
}

func (br *WABridge) Loop() {
	for {
		br.SleepAndDeleteUpcoming()
		time.Sleep(1 * time.Hour)
		br.WarnUsersAboutDisconnection()
	}
}

func (br *WABridge) WarnUsersAboutDisconnection() {
	br.usersLock.Lock()
	for _, user := range br.usersByUsername {
		if user.IsConnected() && !user.PhoneRecentlySeen(true) {
			go user.sendPhoneOfflineWarning()
		}
	}
	br.usersLock.Unlock()
}

func (br *WABridge) StartUsers() {
	br.Log.Debugln("Starting users")
	foundAnySessions := false
	for _, user := range br.GetAllUsers() {
		if !user.JID.IsEmpty() {
			foundAnySessions = true
		}
		go user.Connect()
	}
	if !foundAnySessions {
		br.SendGlobalBridgeState(status.BridgeState{StateEvent: status.StateUnconfigured}.Fill(nil))
	}
	br.Log.Debugln("Starting custom puppets")
	for _, loopuppet := range br.GetAllPuppetsWithCustomMXID() {
		go func(puppet *Puppet) {
			puppet.log.Debugln("Starting custom puppet", puppet.CustomMXID)
			err := puppet.StartCustomMXID(true)
			if err != nil {
				puppet.log.Errorln("Failed to start custom puppet:", err)
			}
		}(loopuppet)
	}
}

func (br *WABridge) Stop() {
	br.Metrics.Stop()
	for _, user := range br.usersByUsername {
		if user.Client == nil {
			continue
		}
		br.Log.Debugln("Disconnecting", user.MXID)
		user.Client.Disconnect()
		close(user.historySyncs)
	}
}

func (br *WABridge) GetExampleConfig() string {
	return ExampleConfig
}

func (br *WABridge) GetConfigPtr() interface{} {
	br.Config = &config.Config{
		BaseConfig: &br.Bridge.Config,
	}
	br.Config.BaseConfig.Bridge = &br.Config.Bridge
	return br.Config
}

const unstableFeatureBatchSending = "org.matrix.msc2716"

func (br *WABridge) CheckFeatures(versions *mautrix.RespVersions) (string, bool) {
	if br.Config.Bridge.HistorySync.Backfill {
		supported, known := versions.UnstableFeatures[unstableFeatureBatchSending]
		if !known {
			return "Backfilling is enabled in bridge config, but homeserver does not support MSC2716 batch sending", false
		} else if !supported {
			return "Backfilling is enabled in bridge config, but MSC2716 batch sending is not enabled on homeserver", false
		}
	}
	return "", true
}

func main() {
	br := &WABridge{
		usersByMXID:         make(map[id.UserID]*User),
		usersByUsername:     make(map[string]*User),
		spaceRooms:          make(map[id.RoomID]*User),
		managementRooms:     make(map[id.RoomID]*User),
		portalsByMXID:       make(map[id.RoomID]*Portal),
		portalsByJID:        make(map[database.PortalKey]*Portal),
		puppets:             make(map[types.JID]*Puppet),
		puppetsByCustomMXID: make(map[id.UserID]*Puppet),
		PuppetActivity: &PuppetActivity{
			currentUserCount: 0,
			isBlocked:        false,
		},
	}
	br.Bridge = bridge.Bridge{
<<<<<<< HEAD
		Name:         "mautrix-whatsapp",
		URL:          "https://github.com/mautrix/whatsapp",
		Description:  "A Matrix-WhatsApp puppeting bridge.",
		Version:      "0.8.3-mod-1",
		ProtocolName: "WhatsApp",
=======
		Name:              "mautrix-whatsapp",
		URL:               "https://github.com/mautrix/whatsapp",
		Description:       "A Matrix-WhatsApp puppeting bridge.",
		Version:           "0.8.4",
		ProtocolName:      "WhatsApp",
		BeeperServiceName: "whatsapp",
		BeeperNetworkName: "whatsapp",
>>>>>>> 1c1843c7

		CryptoPickleKey: "maunium.net/go/mautrix-whatsapp",

		ConfigUpgrader: &configupgrade.StructUpgrader{
			SimpleUpgrader: configupgrade.SimpleUpgrader(config.DoUpgrade),
			Blocks:         config.SpacedBlocks,
			Base:           ExampleConfig,
		},

		Child: br,
	}
	br.InitVersion(Tag, Commit, BuildTime)
	br.WAVersion = strings.FieldsFunc(br.Version, func(r rune) bool { return r == '-' || r == '+' })[0]

	br.Main()
}

func (mh *WABridge) UpdateActivePuppetCount() {
	mh.Log.Debugfln("Updating active puppet count")

	var minActivityTime = int64(ONE_DAY_S * mh.Config.Limits.MinPuppetActiveDays)
	var maxActivityTime = int64(ONE_DAY_S * mh.Config.Limits.PuppetInactivityDays)
	var activePuppetCount uint
	var firstActivityTs, lastActivityTs int64

	rows, active_err := mh.DB.Query("SELECT first_activity_ts, last_activity_ts FROM puppet WHERE first_activity_ts is not NULL")
	if active_err != nil {
		mh.Log.Warnln("Failed to scan number of active puppets:", active_err)
	} else {
		defer rows.Close()
		for rows.Next() {
			rows.Scan(&firstActivityTs, &lastActivityTs)
			var secondsOfActivity = lastActivityTs - firstActivityTs
			var isInactive = time.Now().Unix()-lastActivityTs > maxActivityTime
			if !isInactive && secondsOfActivity > minActivityTime && secondsOfActivity < maxActivityTime {
				activePuppetCount++
			}
		}
		if mh.Config.Limits.BlockOnLimitReached {
			mh.PuppetActivity.isBlocked = mh.Config.Limits.MaxPuppetLimit < activePuppetCount
		}
		mh.Log.Debugfln("Current active puppet count is %d (max %d)", activePuppetCount, mh.Config.Limits.MaxPuppetLimit)
		mh.PuppetActivity.currentUserCount = activePuppetCount
	}
}<|MERGE_RESOLUTION|>--- conflicted
+++ resolved
@@ -291,21 +291,13 @@
 		},
 	}
 	br.Bridge = bridge.Bridge{
-<<<<<<< HEAD
-		Name:         "mautrix-whatsapp",
-		URL:          "https://github.com/mautrix/whatsapp",
-		Description:  "A Matrix-WhatsApp puppeting bridge.",
-		Version:      "0.8.3-mod-1",
-		ProtocolName: "WhatsApp",
-=======
 		Name:              "mautrix-whatsapp",
 		URL:               "https://github.com/mautrix/whatsapp",
 		Description:       "A Matrix-WhatsApp puppeting bridge.",
-		Version:           "0.8.4",
+		Version:           "0.8.4-mod-1",
 		ProtocolName:      "WhatsApp",
 		BeeperServiceName: "whatsapp",
 		BeeperNetworkName: "whatsapp",
->>>>>>> 1c1843c7
 
 		CryptoPickleKey: "maunium.net/go/mautrix-whatsapp",
 
